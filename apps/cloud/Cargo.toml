--- conflicted
+++ resolved
@@ -64,19 +64,10 @@
 tower = "0.4.13"
 tower-http = { version = "0.3.5", features = ["auth"] }
 x509-parser = "0.14.0"
-<<<<<<< HEAD
 y-sync = { path = "../../forks/y-sync" }
 yrs = { path = "../../forks/y-crdt/yrs" }
-=======
-y-sync = { path = "../../libs/y-sync" }
-yrs = { path = "../../libs/yrs" }
-
-[dependencies.tokio-util]
-version = "^0.7.4"
-features = ["io"]
 
 [dependencies.uuid]
 version = "^1.2.2"
 default-features = false
-features = ["v4"]
->>>>>>> f50f5ef0
+features = ["v4"]