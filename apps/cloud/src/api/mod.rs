--- conflicted
+++ resolved
@@ -7,19 +7,12 @@
     routing::{delete, get, post, put, Router},
     Extension, Json,
 };
-<<<<<<< HEAD
-use jwst::{BlobStorage, DocStorage, OctoWorkspaceRef};
-use lettre::{
-    message::{Attachment, Mailbox, MultiPart, SinglePart},
-    AsyncTransport, Message,
-=======
 use chrono::{Duration, Utc};
 use http::StatusCode;
-use jwst::{BlobStorage, Workspace as JWSTWorkspace};
+use jwst::{BlobStorage, DocStorage, OctoWorkspaceRef};
 use jwst_storage::{
     Claims, CreateWorkspace, MakeToken, RefreshToken, UpdateWorkspace, UserQuery, UserToken,
     UserWithNonce, WorkspaceSearchInput,
->>>>>>> f50f5ef0
 };
 use lib0::any::Any;
 use std::sync::Arc;
