pub mod blobs;
pub mod permissions;
mod user_channel;
mod ws;

pub use ws::*;

use crate::{context::Context, error_status::ErrorStatus, layer::make_firebase_auth_layer};
use axum::{
    extract::{Path, Query},
    http::StatusCode,
    response::{IntoResponse, Response},
    routing::{delete, get, post, put, Router},
    Extension, Json,
};
use chrono::{Duration, Utc};
use cloud_database::{
    Claims, MakeToken, RefreshToken, UpdateWorkspace, User, UserQuery, UserToken,
    WorkspaceSearchInput,
};
use jwst::{error, BlobStorage, JwstError};
use jwst_logger::{instrument, info, tracing};
use lib0::any::Any;
use std::sync::Arc;
pub use user_channel::*;
use utoipa::OpenApi;

#[derive(OpenApi)]
#[openapi(
    paths(
        get_workspaces,
        get_workspace_by_id,
        update_workspace,
        delete_workspace,
        search_workspace,
        query_user,
        make_token,
        get_doc,
        get_public_doc,
        health_check,
        blobs::get_blob_in_workspace,
        blobs::upload_blob_in_workspace,
        blobs::get_blob,
        blobs::upload_blob,
        blobs::create_workspace,
        permissions::get_members,
        permissions::invite_member,
        permissions::accept_invitation,
        permissions::leave_workspace,
        permissions::remove_user,
    ),
    tags(
        (name = "Workspace", description = "Read and write remote workspace"),
        (name = "Blob", description = "Read and write blob"),
        (name = "Permission", description = "Read and write permission"),
    )
)]
struct ApiDoc;

pub fn make_api_doc_route(route: Router) -> Router {
    jwst_static::with_api_doc_v3(route, ApiDoc::openapi(), env!("CARGO_PKG_NAME"))
}

pub fn make_rest_route(ctx: Arc<Context>) -> Router {
    Router::new()
        .route("/healthz", get(health_check))
        .route("/user", get(query_user))
        .route("/user/token", post(make_token))
        .route("/blob", put(blobs::upload_blob))
        .route("/blob/:name", get(blobs::get_blob))
        .route("/invitation/:path", post(permissions::accept_invitation))
        .nest_service("/global/sync", get(global_ws_handler))
        .route("/public/doc/:id", get(get_public_doc))
        // TODO: Will consider this permission in the future
        .route(
            "/workspace/:id/blob/:name",
            get(blobs::get_blob_in_workspace),
        )
        .nest(
            "/",
            Router::new()
                .route(
                    "/workspace",
                    get(get_workspaces).post(blobs::create_workspace),
                )
                .route(
                    "/workspace/:id",
                    get(get_workspace_by_id)
                        .post(update_workspace)
                        .delete(delete_workspace),
                )
                .route(
                    "/workspace/:id/permission",
                    get(permissions::get_members)
                        .post(permissions::invite_member)
                        .delete(permissions::leave_workspace),
                )
                .route("/workspace/:id/doc", get(get_doc))
                .route("/workspace/:id/search", post(search_workspace))
                .route("/workspace/:id/blob", put(blobs::upload_blob_in_workspace))
                .route("/permission/:id", delete(permissions::remove_user))
                .layer(make_firebase_auth_layer(ctx.key.jwt_decode.clone())),
        )
}

///  Health check.
/// - Return 200 Ok.
#[utoipa::path(
    get,
    tag = "Workspace",
    context_path = "/api",
    path = "/healthz",
    responses(
        (status = 200, description = "Healthy")
    )
)]
#[instrument]
pub async fn health_check() -> Response {
    info!("Health check enter");
    StatusCode::OK.into_response()
}

///  Get `user`'s data by email.
<<<<<<< HEAD
/// - Return 200 ok and `user`'s data.
/// - Return 400 bad request if `email` or `workspace_id` is not provided.
/// - Return 500 internal server error if database error.
#[utoipa::path(get, tag = "Workspace", context_path = "/api", path = "/user",
params(
    ("email",Query, description = "email of user" ),
    ( "workspace_id",Query, description = "workspace id of user")),
    responses(
        (status = 200, description = "Return workspace data", body = [UserInWorkspace],example = json!([
            {
              "type": "UnRegistered",
              "email": "toeverything@toeverything.info",
              "in_workspace": false
            }
          ])),
        (status = 400, description = "Request parameter error."),
        (status = 500, description = "Server error, please try again later.")
    )
    
)]
=======
/// - Return `user`'s data.
#[utoipa::path(get, tag = "Workspace", context_path = "/api", path = "/user")]
#[instrument(skip(ctx))]
>>>>>>> c85bdc4e
pub async fn query_user(
    Extension(ctx): Extension<Arc<Context>>,
    Query(payload): Query<UserQuery>,
) -> Response {
    info!("query_user enter");
    if let (Some(email), Some(workspace_id)) = (payload.email, payload.workspace_id) {
        if let Ok(user) = ctx
            .db
            .get_user_in_workspace_by_email(workspace_id, &email)
            .await
        {
            Json(vec![user]).into_response()
        } else {
            ErrorStatus::InternalServerError.into_response()
        }
    } else {
        ErrorStatus::BadRequest.into_response()
    }
}

///  create `token` for user.
<<<<<<< HEAD
/// - Return 200 ok and `token`.
/// - Return 400 bad request if request parameter error.
/// - Return 401 unauthorized if user unauthorized.
/// - Return 500 internal server error if database error.
#[utoipa::path(post, tag = "Workspace", context_path = "/api/user", path = "/token",
request_body(content = MakeToken, description = "Request body for make token",content_type = "application/json",example = json!({
    "type": "Google",
    "token": "google token",
}
)),
responses(
    (status = 200, description = "Return token", body = UserToken,
    example=json!({
        "refresh":"refresh token",
        "token":"token",
    }
    )),
    (status = 400, description = "Request parameter error."),
    (status = 401, description = "Unauthorized."),
    (status = 500, description = "Server error, please try again later.")
)
)]
=======
/// - Return `token`.
#[utoipa::path(post, tag = "Workspace", context_path = "/api/user", path = "/token")]
#[instrument(skip(ctx, payload))]  // payload need to be safe
>>>>>>> c85bdc4e
pub async fn make_token(
    Extension(ctx): Extension<Arc<Context>>,
    Json(payload): Json<MakeToken>,
) -> Response {
    info!("make_token enter");
    // TODO: too complex type, need to refactor
    let (user, refresh) = match payload {
        MakeToken::DebugCreateUser(user) => {
            if cfg!(debug_assertions) || std::env::var("JWST_DEV").is_ok() {
                if let Ok(model) = ctx.db.create_user(user).await {
                    (Ok(Some(model)), None)
                } else {
                    return ErrorStatus::BadRequest.into_response();
                }
            } else {
                return ErrorStatus::BadRequest.into_response();
            }
        }
        MakeToken::DebugLoginUser(user) => {
            if cfg!(debug_assertions) || std::env::var("JWST_DEV").is_ok() {
                (ctx.db.user_login(user).await, None)
            } else {
                return ErrorStatus::BadRequest.into_response();
            }
        }
        MakeToken::Google { token } => (
            if let Some(claims) = ctx.firebase.lock().await.decode_google_token(token).await {
                ctx.db.google_user_login(&claims).await.map(Some)
            } else {
                Ok(None)
            },
            None,
        ),
        MakeToken::Refresh { token } => {
            let Ok(data) = ctx.key.decrypt_aes_base64(token.clone()) else {
                return ErrorStatus::BadRequest.into_response();
            };

            let Ok(data) = serde_json::from_slice::<RefreshToken>(&data) else {
                return ErrorStatus::BadRequest.into_response();
            };

            if data.expires < Utc::now().naive_utc() {
                return ErrorStatus::Unauthorized.into_response();
            }

            (ctx.db.refresh_token(data).await, Some(token))
        }
    };

    match user {
        Ok(Some(user)) => {
            let Some(refresh) = refresh.or_else(|| {
                let refresh = RefreshToken {
                    expires: Utc::now().naive_utc() + Duration::days(180),
                    user_id: user.id.clone(),
                    token_nonce: user.token_nonce.unwrap(),
                };

                let json = serde_json::to_string(&refresh).unwrap();

                ctx.key.encrypt_aes_base64(json.as_bytes()).ok()
            }) else {
                return ErrorStatus::InternalServerError.into_response();
            };

            let claims = Claims {
                exp: Utc::now().naive_utc() + Duration::minutes(10),
                user: User {
                    id: user.id,
                    name: user.name,
                    email: user.email,
                    avatar_url: user.avatar_url,
                    created_at: user.created_at.unwrap_or_default().naive_local(),
                },
            };
            let token = ctx.key.sign_jwt(&claims);

            Json(UserToken { token, refresh }).into_response()
        }
        Ok(None) => ErrorStatus::Unauthorized.into_response(),
        Err(e) => {
            error!("Failed to make token: {:?}", e);
            ErrorStatus::InternalServerError.into_response()
        }
    }
}

/// Get user's `Workspace` .
<<<<<<< HEAD
/// - Return 200 ok and `Workspace`'s data.
/// - Return 500 internal server error if database error.
#[utoipa::path(get, tag = "Workspace", context_path = "/api", path = "/workspace", responses(
    (status = 200, description = "Workspace's data", body = Vec<WorkspaceWithPermission>,
    example=json!([{
        "permission": 1,
        "id": "xxxx",
        "public": true,
        "type": 1
    }]
    )),
    (status = 500, description = "Server error, please try again later.")
))]
=======
/// - Return `Workspace`'s data.
#[utoipa::path(get, tag = "Workspace", context_path = "/api", path = "/workspace")]
#[instrument(
    skip(ctx, claims),
    fields(
        user_id = %claims.user.id,
    )
)]
>>>>>>> c85bdc4e
pub async fn get_workspaces(
    Extension(ctx): Extension<Arc<Context>>,
    Extension(claims): Extension<Arc<Claims>>,
) -> Response {
    info!("get_workspaces enter");
    // TODO should print error
    match ctx.db.get_user_workspaces(claims.user.id.clone()).await {
        Ok(data) => Json(data).into_response(),
        Err(e) => {
            error!("Failed to get workspaces: {:?}", e);
            ErrorStatus::InternalServerError.into_response()
        }
    }
}
/// Get a exists `Workspace` by id
/// - Return 200 Ok and `Workspace`'s data if `Workspace` is exists.
/// - Return 403 Forbidden if you do not have permission.
/// - Return 500 Internal Server Error if database error.
#[utoipa::path(
    get,
    tag = "Workspace",
    context_path = "/api/workspace",
    path = "/{workspace_id}",
    params(
        ("workspace_id", description = "workspace id"),
    ),
    responses(
        (status = 200, description = "Get workspace data", body = WorkspaceDetail),
        (status = 403, description = "Sorry, you do not have permission."),
        (status = 500, description = "Server error, please try again later.")
    )
)]
#[instrument(
    skip(ctx, claims),
    fields(
        user_id = %claims.user.id,
    )
)]
pub async fn get_workspace_by_id(
    Extension(ctx): Extension<Arc<Context>>,
    Extension(claims): Extension<Arc<Claims>>,
    Path(workspace_id): Path<String>,
) -> Response {
    info!("get_workspace_by_id enter");
    match ctx
        .db
        .get_permission(claims.user.id.clone(), workspace_id.clone())
        .await
    {
        Ok(Some(_)) => (),
        Ok(None) => return ErrorStatus::Forbidden.into_response(),
        Err(e) => {
            error!("Failed to get permission: {:?}", e);
            return ErrorStatus::InternalServerError.into_response();
        }
    }

    match ctx.db.get_workspace_by_id(workspace_id.clone()).await {
        Ok(Some(data)) => Json(data).into_response(),
        Ok(None) => ErrorStatus::NotFoundWorkspace(workspace_id).into_response(),
        Err(e) => {
            error!("Failed to get workspace: {:?}", e);
            ErrorStatus::InternalServerError.into_response()
        }
    }
}

/// update a exists `Workspace` by id
/// - Return 200 ok and `Workspace`'s data.
/// - Return 403 Forbidden if you do not have permission.
/// - Return 404 Not Found if `Workspace` is not exists.
/// - Return 500 Internal Server Error if database error.
#[utoipa::path(
    post,
    tag = "Workspace",
    context_path = "/api/workspace",
    path = "/{workspace_id}",
    params(
        ("workspace_id", description = "workspace id"),
    ),
    request_body(content = UpdateWorkspace, description = "Request body for updateWorkspace",content_type = "application/json",example = json!({
        "public":true})),
    responses(
        (status = 200, description = "Return Workspace", body = Workspace,
        example=json!({
            "id": "xxx",
            "public": true,
            "type": 1,
            "created_at": "1677122059817"
        }
        )),
        (status = 403, description = "Sorry, you do not have permission."),
        (status = 404, description = "Workspace not found."),
        (status = 500, description = "Server error, please try again later.")
    )
)]
#[instrument(
    name = "update_workspace",
    skip(ctx, claims),
    fields(
        user_id = %claims.user.id,
    )
)]
pub async fn update_workspace(
    Extension(ctx): Extension<Arc<Context>>,
    Extension(claims): Extension<Arc<Claims>>,
    Path(workspace_id): Path<String>,
    Json(payload): Json<UpdateWorkspace>,
) -> Response {
    info!("update_workspace enter");
    match ctx
        .db
        .get_permission(claims.user.id.clone(), workspace_id.clone())
        .await
    {
        Ok(Some(p)) if p.can_admin() => (),
        Ok(_) => return ErrorStatus::Forbidden.into_response(),
        Err(e) => {
            error!("Failed to get permission: {:?}", e);
            return ErrorStatus::InternalServerError.into_response();
        }
    }

    match ctx.db.update_workspace(workspace_id.clone(), payload).await {
        Ok(Some(data)) => {
            ctx.user_channel
                .update_workspace(workspace_id.clone(), ctx.clone())
                .await;
            Json(data).into_response()
        }
        Ok(None) => ErrorStatus::NotFoundWorkspace(workspace_id).into_response(),
        Err(e) => {
            error!("Failed to update workspace: {:?}", e);
            ErrorStatus::InternalServerError.into_response()
        }
    }
}

/// Delete a exists `Workspace` by id
/// - Return 200 ok.
/// - Return 403 Forbidden if you do not have permission.
/// - Return 404 Not Found if `Workspace` is not exists.
/// - Return 500 Internal Server Error if database error.
#[utoipa::path(
    delete,
    tag = "Workspace",
    context_path = "/api/workspace",
    path = "/{workspace_id}",
    params(
        ("workspace_id", description = "workspace id"),
    ),
    responses(
        (status = 200, description = "Successfully deleted workspace."),
        (status = 403, description = "Sorry, you do not have permission."),
        (status = 404, description = "Workspace not found."),
        (status = 500, description = "Server error, please try again later.")
    )
)]
#[instrument(
    name = "delete_workspace",
    skip(ctx, claims),
    fields(
        user_id = %claims.user.id,
    )
)]
pub async fn delete_workspace(
    Extension(ctx): Extension<Arc<Context>>,
    Extension(claims): Extension<Arc<Claims>>,
    Path(workspace_id): Path<String>,
) -> Response {
    info!("delete_workspace enter");
    match ctx
        .db
        .get_permission(claims.user.id.clone(), workspace_id.clone())
        .await
    {
        Ok(Some(p)) if p.is_owner() => (),
        Ok(_) => return ErrorStatus::Forbidden.into_response(),
        Err(e) => {
            error!("Failed to get permission: {:?}", e);
            return ErrorStatus::InternalServerError.into_response();
        }
    }

    match ctx.db.delete_workspace(workspace_id.clone()).await {
        Ok(true) => {
            ctx.user_channel
                .update_workspace(workspace_id.clone(), ctx.clone())
                .await;
            ctx.close_websocket_by_workspace(workspace_id.clone()).await;

            let _ = ctx.storage.blobs().delete_workspace(workspace_id).await;
            StatusCode::OK.into_response()
        }
        Ok(false) => ErrorStatus::NotFoundWorkspace(workspace_id).into_response(),
        Err(e) => {
            error!("Failed to delete workspace: {:?}", e);
            ErrorStatus::InternalServerError.into_response()
        }
    }
}

/// Get a exists `doc` by workspace id
/// - Return 200 ok and `doc` .
/// - Return 403 Forbidden if you do not have permission.
/// - Return 404 Not Found if `Workspace` is not exists.
/// - Return 500 Internal Server Error if database error.
#[utoipa::path(
    get,
    tag = "Workspace",
    context_path = "/api/workspace",
    path = "/{workspace_id}/doc",
    params(
        ("workspace_id", description = "workspace id"),
    ),
    responses(
        (status = 200, description = "Successfully get doc.", body =Vec<u8>,),
        (status = 403, description = "Sorry, you do not have permission."),
        (status = 404, description = "Workspace not found."),
        (status = 500, description = "Server error, please try again later.")
    )
)]
#[instrument(
    skip(ctx, claims), 
    fields(
        user_id = %claims.user.id
    )
)]
pub async fn get_doc(
    Extension(ctx): Extension<Arc<Context>>,
    Extension(claims): Extension<Arc<Claims>>,
    Path(workspace_id): Path<String>,
) -> Response {
    info!("get_doc enter");
    match ctx
        .db
        .can_read_workspace(claims.user.id.clone(), workspace_id.clone())
        .await
    {
        Ok(true) => (),
        Ok(false) => return ErrorStatus::Forbidden.into_response(),
        Err(e) => {
            error!("Failed to get permission: {:?}", e);
            return ErrorStatus::InternalServerError.into_response();
        }
    }

    get_workspace_doc(ctx, workspace_id).await
}

/// Get a exists `public doc` by workspace id
/// - Return 200 ok and `public doc` .
/// - Return 403 Forbidden if you do not have permission.
/// - Return 404 Not Found if `Workspace` is not exists.
/// - Return 500 Internal Server Error if database error.
#[utoipa::path(
    get,
    tag = "Workspace",
    context_path = "/api/public",
    path = "/doc/{workspace_id}",
    params(
        ("workspace_id", description = "workspace id"),
    ),
    responses(
        (status = 200, description = "Successfully get public doc.", body =Vec<u8>,),
        (status = 403, description = "Sorry, you do not have permission."),
        (status = 404, description = "Workspace not found."),
        (status = 500, description = "Server error, please try again later.")
    )
)]
#[instrument(skip(ctx))]
pub async fn get_public_doc(
    Extension(ctx): Extension<Arc<Context>>,
    Path(workspace_id): Path<String>,
) -> Response {
    info!("get_public_doc enter");
    match ctx.db.is_public_workspace(workspace_id.clone()).await {
        Ok(true) => (),
        Ok(false) => return ErrorStatus::Forbidden.into_response(),
        Err(e) => {
            error!("Failed to get permission: {:?}", e);
            return ErrorStatus::InternalServerError.into_response();
        }
    }

    get_workspace_doc(ctx, workspace_id).await
}

async fn get_workspace_doc(ctx: Arc<Context>, workspace_id: String) -> Response {
    match ctx.storage.get_workspace(workspace_id).await {
        Ok(workspace) => workspace.sync_migration().into_response(),
        Err(JwstError::WorkspaceNotFound(_)) => ErrorStatus::NotFound.into_response(),
        Err(e) => {
            error!("Failed to get workspace: {:?}", e);
            ErrorStatus::InternalServerError.into_response()
        }
    }
}

/// Resolves to [`SearchResults`]
///
/// [`SearchResults`]: jwst::SearchResults

/// search in workspace
/// - Return block id
#[utoipa::path(
    post,
    tag = "Workspace",
    context_path = "/api/workspace",
    path = "/{workspace_id}/search",
    request_body(content = WorkspaceSearchInput, description = "Request body for search workspace",content_type = "application/json",example = json!({
        "query": "string",
    }
    )),
    params(
        ("workspace_id", description = "workspace id"),
    ),
    responses(
        (status = 200, description = "Workspace's data", body = SearchResults,
        example=json!([{
         "block_id": "xxxx",
         "score": "f32",
        }]
        )),
        (status = 400, description = "Request parameter error."),
        (status = 401, description = "Unauthorized."),
        (status = 500, description = "Server error, please try again later.")
    )
)]
#[instrument(
    skip(ctx, claims),
    fields(
        user_id = %claims.user.id,
    )
)]
pub async fn search_workspace(
    Extension(ctx): Extension<Arc<Context>>,
    Extension(claims): Extension<Arc<Claims>>,
    Path(workspace_id): Path<String>,
    Json(payload): Json<WorkspaceSearchInput>,
) -> Response {
    info!("search_workspace enter");
    match ctx
        .db
        .can_read_workspace(claims.user.id.clone(), workspace_id.clone())
        .await
    {
        Ok(true) => (),
        Ok(false) => return ErrorStatus::Forbidden.into_response(),
        Err(e) => {
            error!("Failed to get permission: {:?}", e);
            return ErrorStatus::InternalServerError.into_response();
        }
    };

    let search_results = match ctx.search_workspace(workspace_id, &payload.query).await {
        Ok(results) => results,
        Err(err) => return err.to_string().into_response(),
    };

    Json(search_results).into_response()
}<|MERGE_RESOLUTION|>--- conflicted
+++ resolved
@@ -121,7 +121,6 @@
 }
 
 ///  Get `user`'s data by email.
-<<<<<<< HEAD
 /// - Return 200 ok and `user`'s data.
 /// - Return 400 bad request if `email` or `workspace_id` is not provided.
 /// - Return 500 internal server error if database error.
@@ -142,11 +141,7 @@
     )
     
 )]
-=======
-/// - Return `user`'s data.
-#[utoipa::path(get, tag = "Workspace", context_path = "/api", path = "/user")]
 #[instrument(skip(ctx))]
->>>>>>> c85bdc4e
 pub async fn query_user(
     Extension(ctx): Extension<Arc<Context>>,
     Query(payload): Query<UserQuery>,
@@ -168,7 +163,6 @@
 }
 
 ///  create `token` for user.
-<<<<<<< HEAD
 /// - Return 200 ok and `token`.
 /// - Return 400 bad request if request parameter error.
 /// - Return 401 unauthorized if user unauthorized.
@@ -191,11 +185,7 @@
     (status = 500, description = "Server error, please try again later.")
 )
 )]
-=======
-/// - Return `token`.
-#[utoipa::path(post, tag = "Workspace", context_path = "/api/user", path = "/token")]
 #[instrument(skip(ctx, payload))]  // payload need to be safe
->>>>>>> c85bdc4e
 pub async fn make_token(
     Extension(ctx): Extension<Arc<Context>>,
     Json(payload): Json<MakeToken>,
@@ -285,7 +275,6 @@
 }
 
 /// Get user's `Workspace` .
-<<<<<<< HEAD
 /// - Return 200 ok and `Workspace`'s data.
 /// - Return 500 internal server error if database error.
 #[utoipa::path(get, tag = "Workspace", context_path = "/api", path = "/workspace", responses(
@@ -299,16 +288,12 @@
     )),
     (status = 500, description = "Server error, please try again later.")
 ))]
-=======
-/// - Return `Workspace`'s data.
-#[utoipa::path(get, tag = "Workspace", context_path = "/api", path = "/workspace")]
 #[instrument(
     skip(ctx, claims),
     fields(
         user_id = %claims.user.id,
     )
 )]
->>>>>>> c85bdc4e
 pub async fn get_workspaces(
     Extension(ctx): Extension<Arc<Context>>,
     Extension(claims): Extension<Arc<Claims>>,
