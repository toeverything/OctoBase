use crate::{context::Context, error_status::ErrorStatus};
use axum::{
    body::StreamBody,
    extract::{BodyStream, Path},
    headers::ContentLength,
    http::{
        header::{
            CACHE_CONTROL, CONTENT_LENGTH, CONTENT_TYPE, ETAG, IF_MODIFIED_SINCE, IF_NONE_MATCH,
            LAST_MODIFIED,
        },
        HeaderMap, HeaderValue, Method,
    },
    response::{IntoResponse, Response},
    Extension, Json, TypedHeader,
};
use chrono::{DateTime, Utc};
use cloud_database::Claims;
use futures::{future, StreamExt};
use jwst::{error, BlobStorage};
use jwst_logger::{info, instrument, tracing};
use mime::APPLICATION_OCTET_STREAM;
use std::sync::Arc;

impl Context {
    #[instrument(skip(self, method, headers))]
    async fn get_blob(
        &self,
        workspace: Option<String>,
        id: String,
        method: Method,
        headers: HeaderMap,
    ) -> Response {
        info!("get_blob enter");
        if let Some(etag) = headers.get(IF_NONE_MATCH).and_then(|h| h.to_str().ok()) {
            if etag == id {
                return ErrorStatus::NotModify.into_response();
            }
        }

        let Ok(meta) = self.storage.blobs().get_metadata(workspace.clone(), id.clone()).await else {
            return ErrorStatus::NotFound.into_response();
        };

        if let Some(modified_since) = headers
            .get(IF_MODIFIED_SINCE)
            .and_then(|h| h.to_str().ok())
            .and_then(|s| DateTime::parse_from_rfc2822(s).ok())
        {
            if meta.last_modified <= modified_since.naive_utc() {
                return ErrorStatus::NotModify.into_response();
            }
        }

        let mut header = HeaderMap::with_capacity(5);
        header.insert(ETAG, HeaderValue::from_str(&id).unwrap());
        header.insert(
            CONTENT_TYPE,
            HeaderValue::from_static(APPLICATION_OCTET_STREAM.essence_str()),
        );
        header.insert(
            LAST_MODIFIED,
            HeaderValue::from_str(&DateTime::<Utc>::from_utc(meta.last_modified, Utc).to_rfc2822())
                .unwrap(),
        );
        header.insert(
            CONTENT_LENGTH,
            HeaderValue::from_str(&meta.size.to_string()).unwrap(),
        );
        header.insert(
            CACHE_CONTROL,
            HeaderValue::from_str("public, immutable, max-age=31536000").unwrap(),
        );

        if method == Method::HEAD {
            return header.into_response();
        };

        let Ok(file) = self.storage.blobs().get_blob(workspace, id).await else {
            return ErrorStatus::NotFound.into_response();
        };
        (header, StreamBody::new(file)).into_response()
    }

    #[instrument(skip(self, stream))]
    async fn upload_blob(&self, stream: BodyStream, workspace: Option<String>) -> Response {
        info!("upload_blob enter");
        // TODO: cancel
        let mut has_error = false;
        let stream = stream
            .take_while(|x| {
                has_error = x.is_err();
                future::ready(x.is_ok())
            })
            .filter_map(|data| future::ready(data.ok()));

        if let Ok(id) = self
            .storage
            .blobs()
            .put_blob(workspace.clone(), stream)
            .await
        {
            if has_error {
                let _ = self.storage.blobs().delete_blob(workspace, id).await;
                ErrorStatus::InternalServerError.into_response()
            } else {
                id.into_response()
            }
        } else {
            ErrorStatus::InternalServerError.into_response()
        }
    }

    #[instrument(skip(self, stream))]
    async fn upload_workspace(&self, stream: BodyStream) -> Vec<u8> {
        info!("upload_workspace enter");
        let mut has_error = false;
        let stream = stream
            .take_while(|x| {
                has_error = x.is_err();
                future::ready(x.is_ok())
            })
            .filter_map(|data| future::ready(data.ok()));
        let mut stream = Box::pin(stream);
        let mut res = vec![];
        while let Some(b) = stream.next().await {
            let mut chunk = b.to_vec();
            res.append(&mut chunk);
        }
        res
    }
}

///  Get `blob`.
/// - Return 200 ok and `blob`.
/// - Return 304 the file is not modified.
/// - Return 404 the file does not exist.
#[utoipa::path(
    get,
    tag = "Blob",
    context_path = "/api/blob",
    path = "/{name}",
    params(
        ("name", description = "hash of blob"),
    ),
    responses(
        (status = 200, description = "Successfully get blob",body=BodyStream),
        (status = 304, description = "The file is not modified"),
        (status = 404, description = "The file does not exist"),
    )
)]
#[instrument(skip(ctx, method, headers))]
pub async fn get_blob(
    Extension(ctx): Extension<Arc<Context>>,
    Path(id): Path<String>,
    method: Method,
    headers: HeaderMap,
) -> Response {
    info!("get_blob enter");
    ctx.get_blob(None, id, method, headers).await
}

///  Upload `blob`.
<<<<<<< HEAD
/// - Return 200 and `hash`.
/// - Return 413 upload file size exceeds 10MB.
#[utoipa::path(put, tag = "Blob", context_path = "/api", path = "/blob",
request_body(content=BodyStream, description="file size needs to be less than 10MB", content_type="application/octet-stream"),
    responses(
        (status = 200, description = "Successfully upload blob",body=String),
        (status = 413, description = "Upload file size exceeds 10MB"),
    ))]
=======
/// - Return `hash`.
#[utoipa::path(put, tag = "Blob", context_path = "/api", path = "/blob")]
#[instrument(skip(ctx, length, stream))]
>>>>>>> c85bdc4e
pub async fn upload_blob(
    Extension(ctx): Extension<Arc<Context>>,
    TypedHeader(length): TypedHeader<ContentLength>,
    stream: BodyStream,
) -> Response {
    info!("upload_blob enter");
    if length.0 > 10 * 1024 * 1024 {
        return ErrorStatus::PayloadTooLarge.into_response();
    }

    ctx.upload_blob(stream, None).await
}

///  Get `blob` by workspace_id and hash.
/// - Return 200 and `blob`.
/// - Return 304 the file is not modified.
/// - Return 404 the file or workspace does not exist.
#[utoipa::path(
    get,
    tag = "Blob",
    context_path = "/api/workspace",
    path = "/{workspace_id}/blob/{name}",
    params(
        ("workspace_id", description = "id of workspace"),
        ("name", description = "hash of blob"),
    ),
    responses(
        (status = 200, description = "Successfully get blob",body=BodyStream),
        (status = 304, description = "The file is not modified"),
        (status = 404, description = "The file or workspace does not exist"),
    )
)]
#[instrument(skip(ctx, method, headers))]
pub async fn get_blob_in_workspace(
    Extension(ctx): Extension<Arc<Context>>,
    // Extension(claims): Extension<Arc<Claims>>,
    Path((workspace_id, id)): Path<(String, String)>,
    method: Method,
    headers: HeaderMap,
) -> Response {
    info!("get_blob_in_workspace enter");
    // match ctx
    //     .db
    //     .can_read_workspace(claims.user.id.clone(), workspace_id.clone())
    //     .await
    // {
    //     Ok(true) => (),
    //     Ok(false) => return ErrorStatus::Forbidden.into_response(),
    //     Err(_) => return ErrorStatus::InternalServerError.into_response(),
    // }

    ctx.get_blob(Some(workspace_id), id, method, headers).await
}

///  Upload `blob` by workspace_id.
/// - Return 200 and `hash`.
/// - Return 403 sorry, you do not have permission.
/// - Return 404 the workspace does not exist.
/// - Return 413 upload file size exceeds 10MB.
/// - Return 500 internal server error.
#[utoipa::path(
    put,
    tag = "Blob",
    context_path = "/api/workspace",
    path = "/{workspace_id}/blob",
    params(
        ("workspace_id", description = "id of workspace"),
    ),
    request_body(content=BodyStream, description="file size needs to be less than 10MB", content_type="application/octet-stream"),
    responses(
        (status = 200, description = "Successfully upload blob",body=String),
        (status = 403, description = "Sorry, you do not have permission."),
        (status = 404, description = "The workspace does not exist"),
        (status = 413, description = "Upload file size exceeds 10MB"),
        (status = 500, description = "Internal server error"),
    )
)]
#[instrument(skip(ctx, claims, length, stream), fields(user_id = %claims.user.id))]
pub async fn upload_blob_in_workspace(
    Extension(ctx): Extension<Arc<Context>>,
    Extension(claims): Extension<Arc<Claims>>,
    Path(workspace_id): Path<String>,
    TypedHeader(length): TypedHeader<ContentLength>,
    stream: BodyStream,
) -> Response {
    info!("upload_blob_in_workspace enter");
    if length.0 > 10 * 1024 * 1024 {
        return ErrorStatus::PayloadTooLarge.into_response();
    }

    match ctx
        .db
        .can_read_workspace(claims.user.id.clone(), workspace_id.clone())
        .await
    {
        Ok(true) => (),
        Ok(false) => return ErrorStatus::Forbidden.into_response(),
        Err(e) => {
            error!("Failed to check read workspace: {}", e);
            return ErrorStatus::InternalServerError.into_response();
        }
    }

    ctx.upload_blob(stream, Some(workspace_id)).await
}

/// Create `Workspace` .
<<<<<<< HEAD
/// - Return 200 ok and `Workspace`'s data.
/// - Return 500 internal server error.
#[utoipa::path(post, tag = "Workspace", context_path = "/api", path = "/workspace",
request_body(content = BodyStream, description = "Request body for updateWorkspace",content_type="application/octet-stream"),
    responses(
        (status = 200, description = "Successfully create workspace",body=Workspace,example=json!({
            "id": "xxx",
            "public": false,
            "type": 1,
            "created_at": "1677122059817"
        }
        )),
        (status = 500, description = "Internal server error"),
    ),
)]
=======
/// - Return  `Workspace`'s data.
#[utoipa::path(post, tag = "Workspace", context_path = "/api", path = "/workspace")]
#[instrument(skip(ctx, claims, _length, stream), fields(user_id = %claims.user.id))]
>>>>>>> c85bdc4e
pub async fn create_workspace(
    Extension(ctx): Extension<Arc<Context>>,
    Extension(claims): Extension<Arc<Claims>>,
    TypedHeader(_length): TypedHeader<ContentLength>,
    stream: BodyStream,
) -> Response {
    info!("create_workspace enter");
    match ctx.db.create_normal_workspace(claims.user.id.clone()).await {
        Ok(data) => {
            let id = data.id.to_string();
            let update = ctx.upload_workspace(stream).await;
            if !ctx.storage.full_migrate(id, Some(update), true).await {
                return ErrorStatus::InternalServerError.into_response();
            }
            ctx.user_channel
                .add_user_observe(claims.user.id.clone(), ctx.clone())
                .await;
            Json(data).into_response()
        }
        Err(e) => {
            error!("Failed to create workspace: {}", e);
            ErrorStatus::InternalServerError.into_response()
        }
    }
}<|MERGE_RESOLUTION|>--- conflicted
+++ resolved
@@ -160,7 +160,6 @@
 }
 
 ///  Upload `blob`.
-<<<<<<< HEAD
 /// - Return 200 and `hash`.
 /// - Return 413 upload file size exceeds 10MB.
 #[utoipa::path(put, tag = "Blob", context_path = "/api", path = "/blob",
@@ -169,11 +168,7 @@
         (status = 200, description = "Successfully upload blob",body=String),
         (status = 413, description = "Upload file size exceeds 10MB"),
     ))]
-=======
-/// - Return `hash`.
-#[utoipa::path(put, tag = "Blob", context_path = "/api", path = "/blob")]
 #[instrument(skip(ctx, length, stream))]
->>>>>>> c85bdc4e
 pub async fn upload_blob(
     Extension(ctx): Extension<Arc<Context>>,
     TypedHeader(length): TypedHeader<ContentLength>,
@@ -281,7 +276,6 @@
 }
 
 /// Create `Workspace` .
-<<<<<<< HEAD
 /// - Return 200 ok and `Workspace`'s data.
 /// - Return 500 internal server error.
 #[utoipa::path(post, tag = "Workspace", context_path = "/api", path = "/workspace",
@@ -297,11 +291,7 @@
         (status = 500, description = "Internal server error"),
     ),
 )]
-=======
-/// - Return  `Workspace`'s data.
-#[utoipa::path(post, tag = "Workspace", context_path = "/api", path = "/workspace")]
 #[instrument(skip(ctx, claims, _length, stream), fields(user_id = %claims.user.id))]
->>>>>>> c85bdc4e
 pub async fn create_workspace(
     Extension(ctx): Extension<Arc<Context>>,
     Extension(claims): Extension<Arc<Claims>>,
