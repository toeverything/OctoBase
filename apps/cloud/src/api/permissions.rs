use crate::{
    context::Context,
    error_status::ErrorStatus,
    utils::{Engine, URL_SAFE_ENGINE},
};
use axum::{
    extract::Path,
    response::{IntoResponse, Response},
    Extension, Json,
};
use chrono::prelude::*;
use cloud_database::{Claims, CreatePermission, PermissionType, UserCred};
use futures::StreamExt;
use http::StatusCode;
use jwst::{error, BlobStorage};
use lettre::{
    message::{Mailbox, MultiPart, SinglePart},
    AsyncTransport, Message,
};
use serde::Serialize;
use std::sync::Arc;

pub async fn get_members(
    Extension(ctx): Extension<Arc<Context>>,
    Extension(claims): Extension<Arc<Claims>>,
    Path(workspace_id): Path<String>,
) -> Response {
    match ctx
        .db
        .get_permission(claims.user.id.clone(), workspace_id.clone())
        .await
    {
        Ok(Some(p)) if p.can_admin() => (),
        Ok(_) => return ErrorStatus::Forbidden.into_response(),
        Err(e) => {
            error!("Failed to get permission: {}", e);
            return ErrorStatus::InternalServerError.into_response();
        }
    };

    match ctx.db.get_workspace_members(workspace_id).await {
        Ok(members) => Json(members).into_response(),
        Err(e) => {
            error!("Failed to get workspace members: {}", e);
            ErrorStatus::InternalServerError.into_response()
        }
    }
}

async fn make_invite_email(
    ctx: &Context,
    workspace_id: String,
    claims: &Claims,
    invite_code: &str,
) -> Option<(String, MultiPart)> {
    let metadata = {
<<<<<<< HEAD
        let ws = ctx.storage.get_workspace(workspace_id.clone()).await;
=======
        let ws = ctx.storage.get_workspace(workspace_id).await.ok()?;
>>>>>>> da15ebb7
        let ws = ws.read().await;
        ws.metadata()
    };

    let mut file = ctx
        .storage
        .blobs()
        .get_blob(Some(workspace_id.clone()), metadata.avatar.clone().unwrap())
        .await
        .ok()?;

    let mut file_content = Vec::new();
    while let Some(chunk) = file.next().await {
        file_content.extend(chunk.ok()?);
    }

    let workspace_avatar = lettre::message::Body::new(file_content);

    #[derive(Serialize)]
    struct Title {
        inviter_name: String,
        workspace_name: String,
    }

    let title = ctx
        .mail
        .template
        .render(
            "MAIL_INVITE_TITLE",
            &Title {
                inviter_name: claims.user.name.clone(),
                workspace_name: metadata.name.clone().unwrap_or_default(),
            },
        )
        .ok()?;

    #[derive(Serialize)]
    struct Content {
        inviter_name: String,
        site_url: String,
        avatar_url: String,
        workspace_name: String,
        workspace_avatar: String,
        invite_code: String,
        current_year: i32,
    }
    let dt = Utc::now();
    let content = ctx
        .mail
        .template
        .render(
            "MAIL_INVITE_CONTENT",
            &Content {
                inviter_name: claims.user.name.clone(),
                site_url: ctx.site_url.clone(),
                avatar_url: claims.user.avatar_url.to_owned().unwrap_or("".to_string()),
                workspace_name: metadata.name.unwrap_or_default(),
                invite_code: invite_code.to_string(),
                current_year: dt.year(),
                workspace_avatar: workspace_avatar.encoding().to_string(),
            },
        )
        .ok()?;

    let msg_body = MultiPart::mixed().multipart(
        MultiPart::mixed().multipart(MultiPart::related().singlepart(SinglePart::html(content))),
    );

    Some((title, msg_body))
}

pub async fn invite_member(
    Extension(ctx): Extension<Arc<Context>>,
    Extension(claims): Extension<Arc<Claims>>,
    Path(workspace_id): Path<String>,
    Json(data): Json<CreatePermission>,
) -> Response {
    match ctx
        .db
        .get_permission(claims.user.id.clone(), workspace_id.clone())
        .await
    {
        Ok(Some(p)) if p.can_admin() => (),
        Ok(_) => return ErrorStatus::Forbidden.into_response(),
        Err(e) => {
            error!("Failed to get permission: {}", e);
            return ErrorStatus::InternalServerError.into_response();
        }
    };

    let Ok(addr) = data.email.clone().parse() else {
        return ErrorStatus::BadRequest.into_response()
    };

    let (permission_id, user_cred) = match ctx
        .db
        .create_permission(&data.email, workspace_id.clone(), PermissionType::Write)
        .await
    {
        Ok(Some(p)) => p,
        Ok(None) => return ErrorStatus::ConflictInvitation.into_response(),
        Err(e) => {
            error!("Failed to create permission: {}", e);
            return ErrorStatus::InternalServerError.into_response();
        }
    };

    let invite_user = user_cred.clone();
    let invite_user_id = match invite_user {
        UserCred::Registered(user) => Some(user.id),
        UserCred::UnRegistered { .. } => None,
    };
    if invite_user_id.is_some() {
        ctx.user_channel
            .add_user_observe(invite_user_id.unwrap(), ctx.clone())
            .await;
    }

    let encrypted = ctx.encrypt_aes(permission_id.as_bytes());

    let invite_code = URL_SAFE_ENGINE.encode(encrypted);

    let mailbox = Mailbox::new(
        match user_cred {
            UserCred::Registered(user) => Some(user.name),
            UserCred::UnRegistered { .. } => None,
        },
        addr,
    );

    let Some((title, msg_body)) = make_invite_email(&ctx, workspace_id, &claims, &invite_code).await else {
        let _ = ctx.db.delete_permission(permission_id);
        return ErrorStatus::InternalServerError.into_response();
    };

    let email = Message::builder()
        .from(ctx.mail.mail_box.clone())
        .to(mailbox)
        .subject(title)
        .multipart(msg_body)
        .unwrap();

    match ctx.mail.client.send(email.clone()).await {
        Ok(_) => {}
        // TODO: https://github.com/lettre/lettre/issues/743
        Err(e) if e.is_response() => {
            if let Err(e) = ctx.mail.client.send(email).await {
                if let Err(e) = ctx.db.delete_permission(permission_id).await {
                    error!("Failed to withdraw permissions: {}", e);
                }
                error!("Failed to send email: {}", e);
                return ErrorStatus::InternalServerError.into_response();
            }
        }
        Err(e) => {
            if let Err(e) = ctx.db.delete_permission(permission_id).await {
                error!("Failed to withdraw permissions: {}", e);
            }
            error!("Failed to send email: {}", e);
            return ErrorStatus::InternalServerError.into_response();
        }
    };

    StatusCode::OK.into_response()
}

pub async fn accept_invitation(
    Extension(ctx): Extension<Arc<Context>>,
    Path(url): Path<String>,
) -> Response {
    let Ok(input) = URL_SAFE_ENGINE.decode(url) else {
        return ErrorStatus::BadRequest.into_response();
    };

    let data = match ctx.decrypt_aes(input.clone()) {
        Ok(data) => data,
        Err(_) => return ErrorStatus::BadRequest.into_response(),
    };

    let Some(data) = data else {
        return ErrorStatus::BadRequest.into_response();
    };

    // let Ok(data) = TryInto::<[u8; 8]>::try_into(data) else {
    //     return ErrorStatus::BadRequest.into_response();
    // };

    match ctx
        .db
        .accept_permission(String::from_utf8(data).unwrap())
        .await
    {
        Ok(Some(p)) => Json(p).into_response(),
        Ok(None) => ErrorStatus::NotFoundInvitation.into_response(),
        Err(e) => {
            error!("Failed to accept invitation: {}", e);
            ErrorStatus::InternalServerError.into_response()
        }
    }
}

pub async fn leave_workspace(
    Extension(ctx): Extension<Arc<Context>>,
    Extension(claims): Extension<Arc<Claims>>,
    Path(id): Path<String>,
) -> Response {
    match ctx
        .db
        .delete_permission_by_query(claims.user.id.clone(), id.clone())
        .await
    {
        Ok(true) => {
            ctx.user_channel
                .update_user(claims.user.id.clone(), ctx.clone());
            ctx.close_websocket(id.clone(), claims.user.id.clone())
                .await;

            StatusCode::OK.into_response()
        }
        Ok(false) => StatusCode::OK.into_response(),
        Err(e) => {
            error!("Failed to leave workspace: {}", e);
            ErrorStatus::InternalServerError.into_response()
        }
    }
}

pub async fn remove_user(
    Extension(ctx): Extension<Arc<Context>>,
    Extension(claims): Extension<Arc<Claims>>,
    Path(id): Path<String>,
) -> Response {
    match ctx
        .db
        .get_permission_by_permission_id(claims.user.id.clone(), id.clone())
        .await
    {
        Ok(Some(p)) if p.can_admin() => (),
        Ok(_) => return ErrorStatus::Forbidden.into_response(),
        Err(e) => {
            error!("Failed to get permission: {}", e);
            return ErrorStatus::InternalServerError.into_response();
        }
    };

    let permission_model = ctx
        .db
        .get_permission_by_id(id.clone())
        .await
        .unwrap()
        .unwrap();
    match ctx.db.delete_permission(id).await {
        Ok(true) => {
            if let Some(user_id) = permission_model.user_id {
                ctx.user_channel.update_user(user_id.clone(), ctx.clone());
                ctx.close_websocket(permission_model.workspace_id.clone(), user_id.clone())
                    .await;
            };
            StatusCode::OK.into_response()
        }
        Ok(false) => {
            if let Some(user_id) = permission_model.user_id {
                ctx.user_channel.update_user(user_id.clone(), ctx.clone());
                ctx.close_websocket(permission_model.workspace_id.clone(), user_id.clone())
                    .await;
            };
            StatusCode::OK.into_response()
        }
        Err(e) => {
            error!("Failed to remove user: {}", e);
            ErrorStatus::InternalServerError.into_response()
        }
    }
}<|MERGE_RESOLUTION|>--- conflicted
+++ resolved
@@ -54,28 +54,25 @@
     invite_code: &str,
 ) -> Option<(String, MultiPart)> {
     let metadata = {
-<<<<<<< HEAD
-        let ws = ctx.storage.get_workspace(workspace_id.clone()).await;
-=======
-        let ws = ctx.storage.get_workspace(workspace_id).await.ok()?;
->>>>>>> da15ebb7
+        let ws = ctx.storage.get_workspace(workspace_id.clone()).await.ok()?;
+
         let ws = ws.read().await;
         ws.metadata()
     };
 
-    let mut file = ctx
-        .storage
-        .blobs()
-        .get_blob(Some(workspace_id.clone()), metadata.avatar.clone().unwrap())
-        .await
-        .ok()?;
-
-    let mut file_content = Vec::new();
-    while let Some(chunk) = file.next().await {
-        file_content.extend(chunk.ok()?);
-    }
-
-    let workspace_avatar = lettre::message::Body::new(file_content);
+    // let mut file = ctx
+    //     .storage
+    //     .blobs()
+    //     .get_blob(Some(workspace_id.clone()), metadata.avatar.clone().unwrap())
+    //     .await
+    //     .ok()?;
+
+    // let mut file_content = Vec::new();
+    // while let Some(chunk) = file.next().await {
+    //     file_content.extend(chunk.ok()?);
+    // }
+
+    // let workspace_avatar = lettre::message::Body::new(file_content);
 
     #[derive(Serialize)]
     struct Title {
@@ -101,7 +98,7 @@
         site_url: String,
         avatar_url: String,
         workspace_name: String,
-        workspace_avatar: String,
+        // workspace_avatar: String,
         invite_code: String,
         current_year: i32,
     }
@@ -118,7 +115,7 @@
                 workspace_name: metadata.name.unwrap_or_default(),
                 invite_code: invite_code.to_string(),
                 current_year: dt.year(),
-                workspace_avatar: workspace_avatar.encoding().to_string(),
+                // workspace_avatar: workspace_avatar.encoding().to_string(),
             },
         )
         .ok()?;
