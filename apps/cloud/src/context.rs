--- conflicted
+++ resolved
@@ -10,12 +10,7 @@
 use handlebars::Handlebars;
 use http::header::CACHE_CONTROL;
 use jsonwebtoken::{decode_header, DecodingKey, EncodingKey};
-<<<<<<< HEAD
 use jwst::{DocStorage, OctoWorkspace, OctoWorkspaceRef, SearchResults};
-=======
-use jwst::Workspace;
-use jwst::{DocStorage, SearchResults, Workspace as JWSTWorkspace};
->>>>>>> f50f5ef0
 use jwst_logger::info;
 #[cfg(feature = "postgres")]
 use jwst_storage::PostgresDBContext;
@@ -57,13 +52,8 @@
 }
 
 pub struct DocStore {
-<<<<<<< HEAD
-    cache: Cache<i64, Arc<RwLock<OctoWorkspace>>>,
-    pub storage: DocFsStorage,
-=======
-    cache: Cache<String, Arc<RwLock<JWSTWorkspace>>>,
+    cache: Cache<String, Arc<RwLock<OctoWorkspace>>>,
     pub storage: DocSQLiteStorage,
->>>>>>> f50f5ef0
 }
 
 impl DocStore {
@@ -78,35 +68,21 @@
         }
     }
 
-<<<<<<< HEAD
-    pub async fn get_workspace(&self, id: i64) -> Option<Arc<RwLock<OctoWorkspace>>> {
-        self.cache
-            .try_get_with(id, async move {
-                self.storage
-                    .get(id)
-                    .await
-                    .map(|f| Arc::new(RwLock::new(OctoWorkspace::from_doc(f, id.to_string()))))
-=======
-    pub async fn get_workspace(&self, workspace_id: String) -> Option<Arc<RwLock<JWSTWorkspace>>> {
+    pub async fn get_workspace(&self, workspace_id: String) -> Option<Arc<RwLock<OctoWorkspace>>> {
         self.cache
             .try_get_with(workspace_id.clone(), async move {
                 self.storage.get(workspace_id.clone()).await.map(|f| {
-                    Arc::new(RwLock::new(JWSTWorkspace::from_doc(
+                    Arc::new(RwLock::new(OctoWorkspace::dangerously_from_doc(
                         f,
                         workspace_id.to_string(),
                     )))
                 })
->>>>>>> f50f5ef0
             })
             .await
             .ok()
     }
 
-<<<<<<< HEAD
-    pub fn try_get_workspace(&self, id: i64) -> Option<Arc<RwLock<OctoWorkspace>>> {
-=======
-    pub fn try_get_workspace(&self, id: String) -> Option<Arc<RwLock<JWSTWorkspace>>> {
->>>>>>> f50f5ef0
+    pub fn try_get_workspace(&self, id: String) -> Option<Arc<RwLock<OctoWorkspace>>> {
         self.cache.get(&id)
     }
 }
@@ -370,7 +346,7 @@
             .create_doc(&workspace_id)
             .await
             .map(|f| {
-                Arc::new(RwLock::new(JWSTWorkspace::from_doc(
+                Arc::new(RwLock::new(OctoWorkspace::dangerously_from_doc(
                     f,
                     workspace_id.to_string(),
                 )))
