--- conflicted
+++ resolved
@@ -404,15 +404,14 @@
         Block(ptr: __swift_bridge__$Workspace$create(ptr, { let rustString = block_id.intoRustString(); rustString.isOwned = false; return rustString.ptr }(), { let rustString = flavor.intoRustString(); rustString.isOwned = false; return rustString.ptr }()))
     }
 
-<<<<<<< HEAD
     public func search<GenericIntoRustString: IntoRustString>(_ query: GenericIntoRustString) -> RustString {
         RustString(ptr: __swift_bridge__$Workspace$search(ptr, { let rustString = query.intoRustString(); rustString.isOwned = false; return rustString.ptr }()))
-=======
+    }
+    
     public func get_blocks_by_flavour<GenericToRustStr: ToRustStr>(_ flavour: GenericToRustStr) -> RustVec<Block> {
         return flavour.toRustStr({ flavourAsRustStr in
             RustVec(ptr: __swift_bridge__$Workspace$get_blocks_by_flavour(ptr, flavourAsRustStr))
         })
->>>>>>> 5258aaf1
     }
 }
 extension Workspace: Vectorizable {
