--- conflicted
+++ resolved
@@ -84,7 +84,6 @@
         }
     }
     
-<<<<<<< HEAD
     func search_demo() {
         print("search_demo")
         let block = self.create(block_id: "search_test", flavor: "search_test_flavor")
@@ -94,12 +93,12 @@
         print(result1.toString())
         let result2 = self.workspace.search("ver")
         print(result2.toString())
-=======
+    }
+    
     func search_blocks_demo() {
         print("search_blocks_demo")
         let block = self.create(block_id: "test", flavor: "test")
         print(self.get_blocks_by_flavour(flavour: "test"))
->>>>>>> 5258aaf1
     }
 }
 
