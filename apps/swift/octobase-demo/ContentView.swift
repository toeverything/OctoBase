--- conflicted
+++ resolved
@@ -19,11 +19,8 @@
                 action: {
                     workspace.create_block_set_prop_demo();
                     workspace.insert_remove_children_demo();
-<<<<<<< HEAD
                     workspace.search_demo();
-=======
                     workspace.search_blocks_demo();
->>>>>>> 5258aaf1
                 },
                 label: { Text("Click Me") }
             )
