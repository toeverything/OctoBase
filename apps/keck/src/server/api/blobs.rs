--- conflicted
+++ resolved
@@ -213,11 +213,7 @@
     #[tokio::test]
     async fn test_blobs_apis() {
         let ctx = Context::new(
-<<<<<<< HEAD
-            JwstStorage::new("sqlite::memory:", BlobStorageType::DB)
-=======
-            JwstStorage::new_with_migration("sqlite::memory:")
->>>>>>> c1c0a9f4
+            JwstStorage::new_with_migration("sqlite::memory:", BlobStorageType::DB)
                 .await
                 .ok(),
             None,
