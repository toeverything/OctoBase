use super::*;
use axum::{extract::Query, response::Response};
use jwst::{constants, DocStorage};
use lib0::any::Any;
use serde_json::Value as JsonValue;

/// Get a `Block` by id
/// - Return 200 and `Block`'s data if `Block` is exists.
/// - Return 404 Not Found if `Workspace` or `Block` not exists.
#[utoipa::path(
    get,
    tag = "Blocks",
    context_path = "/api/block",
    path = "/{workspace_id}/{block_id}",
    params(
        ("workspace_id", description = "workspace id"),
        ("block_id", description = "block id"),
    ),
    responses(
        (status = 200, description = "Get block", body = Block),
        (status = 404, description = "Workspace or block content not found"),
    )
)]
pub async fn get_block(
    Extension(context): Extension<Arc<Context>>,
    Path(params): Path<(String, String)>,
) -> Response {
    let (ws_id, block) = params;
    info!("get_block: {}, {}", ws_id, block);
    if let Ok(workspace) = context.storage.get_workspace(ws_id).await {
        if let Some(block) = workspace.with_trx(|mut t| t.get_blocks().get(&t.trx, block)) {
            Json(block).into_response()
        } else {
            StatusCode::NOT_FOUND.into_response()
        }
    } else {
        StatusCode::NOT_FOUND.into_response()
    }
}

/// Create or modify `Block` if block exists with specific id.
/// Note that flavour can only be set when creating a block.
/// - Return 200 and `Block`'s data if `Block`'s content set successful.
/// - Return 404 Not Found if `Workspace` not exists.
#[utoipa::path(
    post,
    tag = "Blocks",
    context_path = "/api/block",
    path = "/{workspace_id}/{block_id}/?flavour={flavour}",
    params(
        ("workspace_id", description = "workspace id"),
        ("block_id", description = "block id"),
        ("flavour", description = "block flavour, default flavour is text. Optional", Query),
    ),
    request_body(
        content = String,
        description = "json",
        content_type = "application/json"
    ),
    responses(
        (status = 200, description = "Block created and content was set", body = Block),
        (status = 404, description = "Workspace not found"),
    )
)]
pub async fn set_block(
    Extension(context): Extension<Arc<Context>>,
    Path(params): Path<(String, String)>,
    query_param: Option<Query<HashMap<String, String>>>,
    Json(payload): Json<JsonValue>,
) -> Response {
    let (ws_id, block_id) = params;
    info!("set_block: {}, {}", ws_id, block_id);
    if let Ok(workspace) = context.storage.get_workspace(&ws_id).await {
        let mut update = None;
        if let Some(block) = workspace.with_trx(|mut t| {
            let flavour = if let Some(query_map) = query_param {
                query_map
                    .get("flavour")
                    .map_or_else(|| String::from("text"), |v| v.clone())
            } else {
                String::from("text")
            };

            if let Ok(block) = t
                .get_blocks()
<<<<<<< HEAD
                .create(&mut t.trx, &block_id, flavor)
                .map_err(|e| error!("failed to create block: {:?}", e))
=======
                .create(&mut t.trx, &block_id, flavour)
                .map_err(|e| error!("failed to create block: {}", e.to_string()))
>>>>>>> 5aca7717
            {
                // set block content
                if let Some(block_content) = payload.as_object() {
                    let mut changed = false;
                    for (key, value) in block_content.iter() {
                        if key == constants::sys::FLAVOUR {
                            continue;
                        }
                        changed = true;
                        if let Ok(value) = serde_json::from_value::<Any>(value.clone()) {
                            if let Err(e) = block.set(&mut t.trx, key, value.clone()) {
                                error!(
                                    "failed to set block {} content: {}, {}, {:?}",
                                    block_id,
                                    key,
                                    value,
                                    e
                                );
                            }
                        }
                    }

                    if changed {
                        update = t.trx.encode_update_v1().ok();
                    }
                }

                Some(block)
            } else {
                None
            }
        }) {
            if let Some(update) = update {
                if let Err(e) = context.storage.docs().write_update(ws_id, &update).await {
                    error!("db write error: {:?}", e);
                }
            }

            // response block content
            Json(block).into_response()
        } else {
            StatusCode::INTERNAL_SERVER_ERROR.into_response()
        }
    } else {
        StatusCode::NOT_FOUND.into_response()
    }
}

/// Get exists `Blocks` in certain `Workspace` by flavour
/// - Return 200 Ok and `Blocks`'s data if `Blocks` is exists.
/// - Return 404 Not Found if `Workspace` not exists or 500 Internal Server Error when transaction init fails.
#[utoipa::path(
    get,
    tag = "Blocks",
    context_path = "/api/block",
    path = "/{workspace_id}/flavour/{flavour}",
    params(
        ("workspace_id", description = "workspace id"),
        ("flavour", description = "block flavour"),
    ),
    responses(
        (status = 200, description = "Get all certain flavour blocks belongs to the given workspace"),
        (status = 404, description = "Workspace not found")
    )
)]
pub async fn get_block_by_flavour(
    Extension(context): Extension<Arc<Context>>,
    Path(params): Path<(String, String)>,
) -> Response {
    let (ws_id, flavour) = params;
    info!(
        "get_block_by_flavour: ws_id, {}, flavour, {}",
        ws_id, flavour
    );
    if let Ok(workspace) = context.storage.get_workspace(&ws_id).await {
        match workspace
            .try_with_trx(|mut trx| trx.get_blocks().get_blocks_by_flavour(&trx.trx, &flavour))
        {
            Some(blocks) => Json(blocks).into_response(),
            None => (
                StatusCode::INTERNAL_SERVER_ERROR,
                format!("Workspace({ws_id:?}) get transaction error"),
            )
                .into_response(),
        }
    } else {
        (
            StatusCode::NOT_FOUND,
            format!("Workspace({ws_id:?}) not found"),
        )
            .into_response()
    }
}

/// Get `Block` history
/// - Return 200 and `Block`'s history if `Block` exists.
/// - Return 404 Not Found if `Workspace` or `Block` not exists.
#[utoipa::path(
    get,
    tag = "Blocks",
    context_path = "/api/block",
    path = "/{workspace_id}/{block_id}/history",
    params(
        ("workspace_id", description = "workspace id"),
        ("block_id", description = "block id"),
    ),
    responses(
        (status = 200, description = "Get block history", body = [BlockHistory]),
        (status = 404, description = "Workspace or block not found"),
    )
)]
pub async fn get_block_history(
    Extension(context): Extension<Arc<Context>>,
    Path(params): Path<(String, String)>,
) -> Response {
    let (ws_id, block) = params;
    info!("get_block_history: {}, {}", ws_id, block);
    if let Ok(workspace) = context.storage.get_workspace(&ws_id).await {
        workspace.with_trx(|mut t| {
            if let Some(block) = t.get_blocks().get(&t.trx, block) {
                Json(&block.history(&t.trx)).into_response()
            } else {
                StatusCode::NOT_FOUND.into_response()
            }
        })
    } else {
        StatusCode::NOT_FOUND.into_response()
    }
}

/// Delete block
/// - Return 204 No Content if delete successful.
/// - Return 404 Not Found if `Workspace` or `Block` not exists.
#[utoipa::path(
    delete,
    tag = "Blocks",
    context_path = "/api/block",
    path = "/{workspace_id}/{block_id}",
    params(
        ("workspace_id", description = "workspace id"),
        ("block_id", description = "block id"),
    ),
    responses(
        (status = 204, description = "Block successfully deleted"),
        (status = 404, description = "Workspace or block not found"),
    )
)]
pub async fn delete_block(
    Extension(context): Extension<Arc<Context>>,
    Path(params): Path<(String, String)>,
) -> StatusCode {
    let (ws_id, block) = params;
    info!("delete_block: {}, {}", ws_id, block);
    if let Ok(workspace) = context.storage.get_workspace(&ws_id).await {
        if let Some(update) = workspace.with_trx(|mut t| {
            if t.get_blocks().remove(&mut t.trx, &block) {
                t.trx.encode_update_v1().ok()
            } else {
                None
            }
        }) {
            if let Err(e) = context.storage.docs().write_update(ws_id, &update).await {
                error!("db write error: {:?}", e);
            }
            return StatusCode::NO_CONTENT;
        }
    }
    StatusCode::NOT_FOUND
}

/// Get children in `Block`
/// - Return 200 and `Block`'s children ID.
/// - Return 404 Not Found if `Workspace` or `Block` not exists.
#[utoipa::path(
    get,
    tag = "Blocks",
    context_path = "/api/block",
    path = "/{workspace_id}/{block_id}/children",
    params(
        ("workspace_id", description = "workspace id"),
        ("block_id", description = "block id"),
        Pagination
    ),
    responses(
        (status = 200, description = "Get block children", body = PageData<[String]>),
        (status = 404, description = "Workspace or block not found"),
    )
)]
pub async fn get_block_children(
    Extension(context): Extension<Arc<Context>>,
    Path(params): Path<(String, String)>,
    Query(pagination): Query<Pagination>,
) -> Response {
    let (ws_id, block) = params;
    let Pagination { offset, limit } = pagination;
    info!("get_block_children: {}, {}", ws_id, block);
    if let Ok(workspace) = context.storage.get_workspace(ws_id).await {
        if let Some(block) = workspace.with_trx(|mut t| t.get_blocks().get(&t.trx, &block)) {
            let data: Vec<String> =
                block.children_iter(|children| children.skip(offset).take(limit).collect());

            let status = if data.is_empty() {
                StatusCode::NOT_FOUND
            } else {
                StatusCode::OK
            };

            (
                status,
                Json(PageData {
                    total: block.children_len() as usize,
                    data,
                }),
            )
                .into_response()
        } else {
            StatusCode::NOT_FOUND.into_response()
        }
    } else {
        StatusCode::NOT_FOUND.into_response()
    }
}

/// Insert a another `Block` into a `Block`'s children
/// - Return 200 and `Block`'s data if insert successful.
/// - Return 404 Not Found if `Workspace` or `Block` not exists.
#[utoipa::path(
    post,
    tag = "Blocks",
    context_path = "/api/block",
    path = "/{workspace_id}/{block_id}/children",
    params(
        ("workspace_id", description = "workspace id"),
        ("block_id", description = "block id"),
    ),
    request_body(
        content = InsertChildren,
        description = "json",
        content_type = "application/json"
    ),
    responses(
        (status = 200, description = "Block inserted", body = Block),
        (status = 404, description = "Workspace or block not found"),
        (status = 500, description = "Failed to insert block")
    )
)]
pub async fn insert_block_children(
    Extension(context): Extension<Arc<Context>>,
    Path(params): Path<(String, String)>,
    Json(payload): Json<InsertChildren>,
) -> Response {
    let (ws_id, block) = params;
    info!("insert_block: {}, {}", ws_id, block);
    if let Ok(workspace) = context.storage.get_workspace(&ws_id).await {
        let mut update = None;

        if let Some(block) = workspace.with_trx(|mut t| t.get_blocks().get(&t.trx, block)) {
            if let Some(block) = workspace.with_trx(|mut t| {
                let space = t.get_blocks();
                let mut changed = false;
                match payload {
                    InsertChildren::Push(block_id) => {
                        if let Some(child) = space.get(&t.trx, block_id) {
                            changed = true;
                            if let Err(e) = block.push_children(&mut t.trx, &child) {
                                // TODO: handle error correctly
                                error!("failed to insert block: {:?}", e);
                                return None;
                            }
                        }
                    }
                    InsertChildren::InsertBefore { id, before } => {
                        if let Some(child) = space.get(&t.trx, id) {
                            changed = true;
                            if let Err(e) =
                                block.insert_children_before(&mut t.trx, &child, &before)
                            {
                                // TODO: handle error correctly
                                error!("failed to insert children before: {:?}", e);
                                return None;
                            }
                        }
                    }
                    InsertChildren::InsertAfter { id, after } => {
                        if let Some(child) = space.get(&t.trx, id) {
                            changed = true;
                            if let Err(e) = block.insert_children_after(&mut t.trx, &child, &after)
                            {
                                // TODO: handle error correctly
                                error!("failed to insert children after: {:?}", e);
                                return None;
                            }
                        }
                    }
                    InsertChildren::InsertAt { id, pos } => {
                        if let Some(child) = space.get(&t.trx, id) {
                            changed = true;
                            if let Err(e) = block.insert_children_at(&mut t.trx, &child, pos) {
                                // TODO: handle error correctly
                                error!("failed to insert children at: {:?}", e);
                                return None;
                            }
                        }
                    }
                };

                if changed {
                    update = t.trx.encode_update_v1().ok();
                }

                Some(block)
            }) {
                if let Some(update) = update {
                    if let Err(e) = context.storage.docs().write_update(ws_id, &update).await {
                        error!("db write error: {:?}", e);
                    }
                }

                // response block content
                Json(block).into_response()
            } else {
                StatusCode::INTERNAL_SERVER_ERROR.into_response()
            }
        } else {
            StatusCode::NOT_FOUND.into_response()
        }
    } else {
        StatusCode::NOT_FOUND.into_response()
    }
}

/// Remove children in `Block`
/// - Return 200 and `Block`'s data if remove successful.
/// - Return 404 Not Found if `Workspace` or `Block` not exists.
#[utoipa::path(
    delete,
    tag = "Blocks",
    context_path = "/api/block",
    path = "/{workspace_id}/{block_id}/children/{children}",
    params(
        ("workspace_id", description = "workspace id"),
        ("block_id", description = "block id"),
    ),
    responses(
        (status = 200, description = "Block children removed", body = Block),
        (status = 404, description = "Workspace or block not found"),
    )
)]
pub async fn remove_block_children(
    Extension(context): Extension<Arc<Context>>,
    Path(params): Path<(String, String, String)>,
) -> Response {
    let (ws_id, block, child_id) = params;
    info!("insert_block: {}, {}", ws_id, block);
    if let Ok(workspace) = context.storage.get_workspace(&ws_id).await {
        if let Some(update) = workspace.with_trx(|mut t| {
            let space = t.get_blocks();
            if let Some(block) = space.get(&t.trx, &block) {
                if block.children_exists(&t.trx, &child_id) {
                    if let Some(child) = space.get(&t.trx, &child_id) {
                        return block
                            .remove_children(&mut t.trx, &child)
                            .and_then(|_| Ok(t.trx.encode_update_v1()?))
                            .ok();
                    }
                }
            }
            None
        }) {
            if let Err(e) = context.storage.docs().write_update(ws_id, &update).await {
                error!("db write error: {:?}", e);
            }
            // response block content
            Json(block).into_response()
        } else {
            StatusCode::NOT_FOUND.into_response()
        }
    } else {
        StatusCode::NOT_FOUND.into_response()
    }
}<|MERGE_RESOLUTION|>--- conflicted
+++ resolved
@@ -83,13 +83,8 @@
 
             if let Ok(block) = t
                 .get_blocks()
-<<<<<<< HEAD
-                .create(&mut t.trx, &block_id, flavor)
+                .create(&mut t.trx, &block_id, flavour)
                 .map_err(|e| error!("failed to create block: {:?}", e))
-=======
-                .create(&mut t.trx, &block_id, flavour)
-                .map_err(|e| error!("failed to create block: {}", e.to_string()))
->>>>>>> 5aca7717
             {
                 // set block content
                 if let Some(block_content) = payload.as_object() {
