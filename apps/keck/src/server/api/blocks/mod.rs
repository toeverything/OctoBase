--- conflicted
+++ resolved
@@ -112,19 +112,15 @@
                 workspace.set_callback(generate_ws_callback(&workspace_changed_blocks, &runtime));
             })))
         };
-<<<<<<< HEAD
-        let ctx = Arc::new(Context::new(JwstStorage::new("sqlite::memory:", BlobStorageType::DB).await.ok(), cb).await);
-=======
         let ctx = Arc::new(
             Context::new(
-                JwstStorage::new_with_migration("sqlite::memory:")
+                JwstStorage::new_with_migration("sqlite::memory:", BlobStorageType::DB)
                     .await
                     .ok(),
                 cb,
             )
             .await,
         );
->>>>>>> c1c0a9f4
         let client = TestClient::new(
             workspace_apis(Router::new())
                 .layer(Extension(ctx.clone()))
