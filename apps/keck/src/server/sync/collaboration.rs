--- conflicted
+++ resolved
@@ -132,11 +132,7 @@
         let (workspace_id, workspace) = rt.block_on(async move {
             let workspace_id = "1";
             let context = Arc::new(TestContext::new(Arc::new(
-<<<<<<< HEAD
-                JwstStorage::new("sqlite::memory:", BlobStorageType::DB)
-=======
-                JwstStorage::new_with_migration("sqlite::memory:")
->>>>>>> c1c0a9f4
+                JwstStorage::new_with_migration("sqlite::memory:", BlobStorageType::DB)
                     .await
                     .expect("get storage: memory sqlite failed"),
             )));
@@ -205,11 +201,7 @@
         let (workspace_id, workspace) = rt.block_on(async move {
             let workspace_id = "1";
             let context = Arc::new(TestContext::new(Arc::new(
-<<<<<<< HEAD
-                JwstStorage::new("sqlite::memory:", BlobStorageType::DB)
-=======
-                JwstStorage::new_with_migration("sqlite::memory:")
->>>>>>> c1c0a9f4
+                JwstStorage::new_with_migration("sqlite::memory:", BlobStorageType::DB)
                     .await
                     .expect("get storage: memory sqlite failed"),
             )));
@@ -273,11 +265,7 @@
         let workspace_id = String::from("1");
         let (storage, workspace) = rt.block_on(async {
             let storage: Arc<JwstStorage> = Arc::new(
-<<<<<<< HEAD
-                JwstStorage::new("sqlite::memory:", BlobStorageType::DB)
-=======
-                JwstStorage::new_with_migration("sqlite::memory:")
->>>>>>> c1c0a9f4
+                JwstStorage::new_with_migration("sqlite::memory:", BlobStorageType::DB)
                     .await
                     .expect("get storage: memory sqlite failed"),
             );
