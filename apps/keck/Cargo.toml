--- conflicted
+++ resolved
@@ -19,14 +19,11 @@
 schema = ["utoipa-swagger-ui"]
 
 [dependencies]
-<<<<<<< HEAD
-anyhow = "^1.0.68"
-axum = { version = "^0.6.1", features = ["headers", "ws"] }
-cfg-if = "^1.0.0"
-dashmap = "^5.4.0"
-futures = "^0.3.25"
-http = "^0.2.8"
-lib0 = { version = "0.12.2", features = ["lib0-serde"] }
+anyhow = "1.0.70"
+axum = { version = "0.6.16", features = ["headers", "ws"] }
+cfg-if = "1.0.0"
+futures = "0.3.28"
+lib0 = { version = "0.16.5", features = ["lib0-serde"] }
 libp2p = { version = "0.50.0", features = [
   "dns",
   "ecdsa",
@@ -41,20 +38,6 @@
   "websocket",
   "yamux",
 ] }
-log = { version = "^0.4.17", features = [
-  "max_level_trace",
-  "release_max_level_info",
-] }
-named-lock = "0.3.0"
-serde = { version = "^1.0.151", features = ["derive"] }
-serde_json = "^1.0.91"
-sqlx = { version = "^0.6.2", features = [
-=======
-anyhow = "1.0.70"
-axum = { version = "0.6.16", features = ["headers", "ws"] }
-cfg-if = "1.0.0"
-futures = "0.3.28"
-lib0 = { version = "0.16.5", features = ["lib0-serde"] }
 log = { version = "0.4.17", features = [
   "max_level_trace",
   "release_max_level_info",
@@ -65,7 +48,6 @@
 serde = { version = "1.0.160", features = ["derive"] }
 serde_json = "1.0.96"
 sqlx = { version = "0.6.3", features = [
->>>>>>> dadae3a4
   "chrono",
   "macros",
   "migrate",
