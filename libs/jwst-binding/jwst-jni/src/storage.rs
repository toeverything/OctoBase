use crate::Workspace;
use android_logger::Config;
use futures::TryFutureExt;
use jwst::{error, JwstError, LevelFilter};
use jwst_rpc::{start_client_sync, BroadcastChannels, RpcContextImpl, SyncState};
use jwst_storage::{BlobStorageType, JwstStorage as AutoStorage, JwstStorageResult};
use log::log::warn;
use nanoid::nanoid;
use std::sync::{Arc, RwLock};
use tokio::runtime::Runtime;

#[derive(Clone)]
pub struct JwstStorage {
    storage: Arc<AutoStorage>,
    channel: Arc<BroadcastChannels>,
    error: Option<String>,
    sync_state: Arc<RwLock<SyncState>>,
}

impl JwstStorage {
    pub fn new(path: String) -> Self {
        Self::new_with_logger_level(path, "debug".to_string())
    }

    pub fn new_with_logger_level(path: String, level: String) -> Self {
        let level = match level.to_lowercase().as_str() {
            "trace" => LevelFilter::Trace,
            "debug" => LevelFilter::Debug,
            "info" => LevelFilter::Info,
            "warn" => LevelFilter::Warn,
            "error" => LevelFilter::Error,
            _ => LevelFilter::Debug,
        };
        android_logger::init_once(Config::default().with_max_level(level).with_tag("jwst"));

        let rt = Runtime::new().unwrap();

        let storage = rt
            .block_on(
<<<<<<< HEAD
                AutoStorage::new(&format!("sqlite:{path}?mode=rwc"), BlobStorageType::DB).or_else(
                    |e| {
                        warn!(
                            "Failed to open storage, falling back to memory storage: {}",
                            e
                        );
                        AutoStorage::new("sqlite::memory:", BlobStorageType::DB)
                    },
                ),
=======
                AutoStorage::new_with_migration(&format!("sqlite:{path}?mode=rwc")).or_else(|e| {
                    warn!(
                        "Failed to open storage, falling back to memory storage: {}",
                        e
                    );
                    AutoStorage::new_with_migration("sqlite::memory:")
                }),
>>>>>>> c1c0a9f4
            )
            .unwrap();

        Self {
            storage: Arc::new(storage),
            channel: Arc::default(),
            error: None,
            sync_state: Arc::new(RwLock::new(SyncState::Offline)),
        }
    }

    pub fn error(&self) -> Option<String> {
        self.error.clone()
    }

    pub fn is_offline(&self) -> bool {
        let sync_state = self.sync_state.read().unwrap();
        matches!(*sync_state, SyncState::Offline)
    }

    pub fn is_initialized(&self) -> bool {
        let sync_state = self.sync_state.read().unwrap();
        matches!(*sync_state, SyncState::Initialized)
    }

    pub fn is_syncing(&self) -> bool {
        let sync_state = self.sync_state.read().unwrap();
        matches!(*sync_state, SyncState::Syncing)
    }

    pub fn is_finished(&self) -> bool {
        let sync_state = self.sync_state.read().unwrap();
        matches!(*sync_state, SyncState::Finished)
    }

    pub fn is_error(&self) -> bool {
        let sync_state = self.sync_state.read().unwrap();
        matches!(*sync_state, SyncState::Error(_))
    }

    pub fn get_sync_state(&self) -> String {
        let sync_state = self.sync_state.read().unwrap();
        match *sync_state {
            SyncState::Offline => "offline".to_string(),
            SyncState::Syncing => "syncing".to_string(),
            SyncState::Initialized => "initialized".to_string(),
            SyncState::Finished => "finished".to_string(),
            SyncState::Error(_) => "Error".to_string(),
        }
    }

    pub fn connect(&mut self, workspace_id: String, remote: String) -> Option<Workspace> {
        match self.sync(workspace_id, remote) {
            Ok(workspace) => Some(workspace),
            Err(e) => {
                error!("Failed to connect to workspace: {:?}", e);
                self.error = Some(e.to_string());
                None
            }
        }
    }

    fn sync(&self, workspace_id: String, remote: String) -> JwstStorageResult<Workspace> {
        let rt = Arc::new(Runtime::new().map_err(JwstError::Io)?);
        let is_offline = remote.is_empty();

        let workspace = rt.block_on(async { self.get_workspace(&workspace_id).await });

        match workspace {
            Ok(mut workspace) => {
                if is_offline {
                    let identifier = nanoid!();
                    rt.block_on(async {
                        self.join_broadcast(&mut workspace, identifier.clone())
                            .await;
                    });
                    // prevent rt from being dropped, which will cause dropping the broadcast channel
                    std::mem::forget(rt);
                } else {
                    start_client_sync(
                        rt,
                        Arc::new(self.clone()),
                        self.sync_state.clone(),
                        remote,
                        workspace_id,
                    );
                }

                Ok(Workspace { workspace })
            }
            Err(e) => Err(e),
        }
    }
}

impl RpcContextImpl<'_> for JwstStorage {
    fn get_storage(&self) -> &AutoStorage {
        &self.storage
    }

    fn get_channel(&self) -> &BroadcastChannels {
        &self.channel
    }
}<|MERGE_RESOLUTION|>--- conflicted
+++ resolved
@@ -37,25 +37,13 @@
 
         let storage = rt
             .block_on(
-<<<<<<< HEAD
-                AutoStorage::new(&format!("sqlite:{path}?mode=rwc"), BlobStorageType::DB).or_else(
-                    |e| {
-                        warn!(
-                            "Failed to open storage, falling back to memory storage: {}",
-                            e
-                        );
-                        AutoStorage::new("sqlite::memory:", BlobStorageType::DB)
-                    },
-                ),
-=======
-                AutoStorage::new_with_migration(&format!("sqlite:{path}?mode=rwc")).or_else(|e| {
+                AutoStorage::new_with_migration(&format!("sqlite:{path}?mode=rwc"), BlobStorageType::DB).or_else(|e| {
                     warn!(
                         "Failed to open storage, falling back to memory storage: {}",
                         e
                     );
-                    AutoStorage::new_with_migration("sqlite::memory:")
+                    AutoStorage::new_with_migration("sqlite::memory:", BlobStorageType::DB)
                 }),
->>>>>>> c1c0a9f4
             )
             .unwrap();
 
