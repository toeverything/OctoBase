--- conflicted
+++ resolved
@@ -1,5 +1,5 @@
 use super::Block;
-use jwst::{Workspace as JwstWorkspace};
+use jwst::Workspace as JwstWorkspace;
 use yrs::UpdateSubscription;
 
 pub struct Workspace {
@@ -44,10 +44,10 @@
         })
     }
 
-<<<<<<< HEAD
     pub fn search(self: &Workspace, query: String) -> String {
         self.workspace.search_result(query)
-=======
+    }
+
     pub fn get_blocks_by_flavour(&self, flavour: &str) -> Vec<Block> {
         self.workspace
             .with_trx(|trx| self.workspace.get_blocks_by_flavour(&trx.trx, flavour))
@@ -57,6 +57,5 @@
                 block: block.clone(),
             })
             .collect()
->>>>>>> 5258aaf1
     }
 }