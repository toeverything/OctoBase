mod block;
mod dynamic_value;
mod storage;
mod workspace;

pub use block::Block;
pub use dynamic_value::{DynamicValue, DynamicValueMap};
use jwst::JwstError;
pub use storage::Storage;
pub use workspace::Workspace;

type JwstWorkSpaceResult = Result<Workspace, JwstError>;

#[swift_bridge::bridge]
mod ffi {
    extern "Rust" {
        type Block;

        fn get(self: &Block, block_id: String) -> Option<DynamicValue>;

        pub fn children(self: &Block) -> Vec<String>;

        pub fn push_children(self: &Block, block: &Block);

        pub fn insert_children_at(&self, block: &Block, pos: u32);

        pub fn insert_children_before(self: &Block, block: &Block, reference: &str);

        pub fn insert_children_after(self: &Block, block: &Block, reference: &str);

        pub fn remove_children(self: &Block, block: &Block);

        pub fn exists_children(self: &Block, block_id: &str) -> i32;

        pub fn parent(self: &Block) -> String;

        pub fn updated(self: &Block) -> u64;

        pub fn id(self: &Block) -> String;

        pub fn flavor(self: &Block) -> String;

        pub fn version(self: &Block) -> String;

        pub fn created(self: &Block) -> u64;

        pub fn set_bool(self: &Block, key: String, value: bool);

        pub fn set_string(self: &Block, key: String, value: String);

        pub fn set_float(self: &Block, key: String, value: f64);

        pub fn set_integer(self: &Block, key: String, value: i64);

        pub fn set_null(self: &Block, key: String);

        pub fn is_bool(self: &Block, key: String) -> bool;

        pub fn is_string(self: &Block, key: String) -> bool;

        pub fn is_float(&self, key: String) -> bool;

        pub fn is_integer(&self, key: String) -> bool;

        pub fn get_bool(&self, key: String) -> Option<i64>;

        pub fn get_string(&self, key: String) -> Option<String>;

        pub fn get_float(&self, key: String) -> Option<f64>;

        pub fn get_integer(&self, key: String) -> Option<i64>;
    }

    extern "Rust" {
        type DynamicValue;
        type DynamicValueMap;

        fn as_bool(self: &DynamicValue) -> Option<bool>;

        fn as_number(self: &DynamicValue) -> Option<f64>;

        fn as_int(self: &DynamicValue) -> Option<i64>;

        fn as_string(self: &DynamicValue) -> Option<String>;

        fn as_map(self: &DynamicValue) -> Option<DynamicValueMap>;

        fn as_array(self: &DynamicValue) -> Option<Vec<DynamicValue>>;

        fn as_buffer(self: &DynamicValue) -> Option<Vec<u8>>;
    }

    extern "Rust" {
        type Workspace;

        #[swift_bridge(init)]
        fn new(id: String) -> Workspace;

        fn id(self: &Workspace) -> String;

        fn client_id(self: &Workspace) -> u64;

        fn get(self: &Workspace, block_id: String) -> Option<Block>;

        fn create(self: &Workspace, block_id: String, flavor: String) -> Block;

<<<<<<< HEAD
        fn search(self: &Workspace, query: String) -> String;
=======
        fn get_blocks_by_flavour(self: &Workspace, flavour: &str) -> Vec<Block>;
>>>>>>> 5258aaf1
    }

    extern "Rust" {
        type JwstWorkSpaceResult;
    }

    extern "Rust" {
        type Storage;

        #[swift_bridge(init)]
        fn new(path: String) -> Storage;

        fn error(self: &Storage) -> Option<String>;

        fn connect(self: &mut Storage, workspace_id: String, remote: String) -> Option<Workspace>;

        fn sync(self: &Storage, workspace_id: String, remote: String) -> JwstWorkSpaceResult;
    }
}<|MERGE_RESOLUTION|>--- conflicted
+++ resolved
@@ -104,11 +104,9 @@
 
         fn create(self: &Workspace, block_id: String, flavor: String) -> Block;
 
-<<<<<<< HEAD
         fn search(self: &Workspace, query: String) -> String;
-=======
+
         fn get_blocks_by_flavour(self: &Workspace, flavour: &str) -> Vec<Block>;
->>>>>>> 5258aaf1
     }
 
     extern "Rust" {
