--- conflicted
+++ resolved
@@ -48,19 +48,14 @@
     InvalidParent,
     #[error("Parent not found")]
     ParentNotFound,
-<<<<<<< HEAD
     #[error("Already initialize with another type: {0:?}")]
     InvalidInitType(TypeStoreKind),
     #[error("Invalid struct type, expect item, actually {0:?}")]
     InvalidStructType(StructRef),
-    #[error("Invalid content index {0}")]
-    InvalidContentIndex(u64),
-=======
     #[error("Can not cast known type to {0}")]
     TypeCastError(&'static str),
     #[error("Index {0} out of bound")]
     IndexOutOfBound(u64),
->>>>>>> 89d483be
 }
 
 pub type JwstCodecResult<T = ()> = Result<T, JwstCodecError>;