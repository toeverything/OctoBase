#[forbid(unsafe_code)]
mod codec;
mod doc;
mod protocol;
mod sync;

pub use codec::*;
pub use doc::{
    decode_maybe_update_with_guid, decode_update_with_guid, encode_update_as_message, encode_update_with_guid,
    merge_updates_v1, Any, Array, Awareness, AwarenessEvent, Client, Clock, CrdtRead, CrdtReader, CrdtWrite,
    CrdtWriter, Doc, DocOptions, Id, Map, RawDecoder, RawEncoder, StateVector, Text, Update, Value,
};
pub(crate) use doc::{Content, Item};
<<<<<<< HEAD
pub use jwst_logger::{debug, error, info, trace, warn};
use nanoid::nanoid;
=======
use jwst_logger::{debug, warn};
>>>>>>> a241fff5
use nom::IResult;
pub use protocol::{
    read_sync_message, write_sync_message, AwarenessState, AwarenessStates, DocMessage, SyncMessage, SyncMessageScanner,
};
use thiserror::Error;

#[derive(Debug, Error, PartialEq)]
pub enum JwstCodecError {
    #[error("Unexpected Scenario")]
    Unexpected,
    #[error("Damaged document: corrupt json data")]
    DamagedDocumentJson,
    #[error("Incomplete document: {0}")]
    IncompleteDocument(String),
    #[error("Invalid write buffer: {0}")]
    InvalidWriteBuffer(String),
    #[error("Content does not support splitting in {0}")]
    ContentSplitNotSupport(u64),
    #[error("GC or Skip does not support splitting")]
    ItemSplitNotSupport,
    #[error("update is empty")]
    UpdateIsEmpty,
    #[error("invalid update")]
    UpdateInvalid(#[from] nom::Err<nom::error::Error<usize>>),
    #[error("update not fully consumed: {0}")]
    UpdateNotFullyConsumed(usize),
    #[error("invalid struct clock, expect {expect}, actually {actually}")]
    StructClockInvalid { expect: u64, actually: u64 },
    #[error("cannot find struct {clock} in {client_id}")]
    StructSequenceInvalid { client_id: u64, clock: u64 },
    #[error("struct {0} not exists")]
    StructSequenceNotExists(u64),
    #[error("Invalid parent")]
    InvalidParent,
    #[error("Parent not found")]
    ParentNotFound,
    #[error("Invalid struct type, expect item, actually {0}")]
    InvalidStructType(&'static str),
    #[error("Can not cast known type to {0}")]
    TypeCastError(&'static str),
    #[error("Can not found root struct with name: {0}")]
    RootStructNotFound(String),
    #[error("Index {0} out of bound")]
    IndexOutOfBound(u64),
    #[error("Document has been released")]
    DocReleased,
    #[error("Unexpected type, expect {0}")]
    UnexpectedType(&'static str),
}

pub type JwstCodecResult<T = ()> = Result<T, JwstCodecError>;<|MERGE_RESOLUTION|>--- conflicted
+++ resolved
@@ -11,12 +11,7 @@
     CrdtWriter, Doc, DocOptions, Id, Map, RawDecoder, RawEncoder, StateVector, Text, Update, Value,
 };
 pub(crate) use doc::{Content, Item};
-<<<<<<< HEAD
 pub use jwst_logger::{debug, error, info, trace, warn};
-use nanoid::nanoid;
-=======
-use jwst_logger::{debug, warn};
->>>>>>> a241fff5
 use nom::IResult;
 pub use protocol::{
     read_sync_message, write_sync_message, AwarenessState, AwarenessStates, DocMessage, SyncMessage, SyncMessageScanner,
