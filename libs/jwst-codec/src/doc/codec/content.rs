--- conflicted
+++ resolved
@@ -184,7 +184,6 @@
         !matches!(self, Content::Format { .. } | Content::Deleted(_))
     }
 
-<<<<<<< HEAD
     pub fn at(&self, index: u64) -> JwstCodecResult<Option<Self>> {
         match self {
             Self::Deleted(_) => Ok(None),
@@ -226,7 +225,6 @@
         }
     }
 
-=======
     pub fn splittable(&self) -> bool {
         matches!(
             self,
@@ -235,7 +233,6 @@
     }
 
     // [diff + 1, len - 1)
->>>>>>> 69b1dafb
     pub fn split(&mut self, diff: u64) -> JwstCodecResult<Self> {
         match self {
             Self::String(str) => {
