--- conflicted
+++ resolved
@@ -9,12 +9,7 @@
     // TODO: use function in code
     #[allow(dead_code)]
     guid: String,
-<<<<<<< HEAD
-    // root_type: HashMap<String, Item>,
-    pub(crate) store: DocStore,
-=======
     store: StoreRef,
->>>>>>> 89d483be
 }
 
 unsafe impl Send for Doc {}
@@ -77,26 +72,6 @@
                 store.delete_range(client, range)?;
             }
 
-<<<<<<< HEAD
-            {
-                let pending = self.store.pending.clone();
-                let mut pending = pending.lock().unwrap();
-                if let Some(mut pending_update) = pending.take() {
-                    if pending_update
-                        .missing_state
-                        .iter()
-                        .any(|(client, clock)| self.store.get_state(*client) > *clock)
-                    {
-                        // new update has been applied to the doc, need to re-integrate
-                        retry = true;
-                    }
-
-                    for (client, range) in
-                        pending_update.delete_set_iter(self.store.get_state_vector())
-                    {
-                        self.delete_range(client, range)?;
-                    }
-=======
             if let Some(mut pending_update) = store.pending.take() {
                 if pending_update
                     .missing_state
@@ -110,7 +85,6 @@
                 for (client, range) in pending_update.delete_set_iter(store.get_state_vector()) {
                     store.delete_range(client, range)?;
                 }
->>>>>>> 89d483be
 
                     if update.is_pending_empty() {
                         update = pending_update;
@@ -138,8 +112,6 @@
                         pending.replace(update);
                     }
                     break;
-<<<<<<< HEAD
-=======
                 } else {
                     // need to turn all pending state into update for later iteration
                     update.drain_pending_state();
@@ -150,7 +122,6 @@
             if !retry {
                 if !update.is_pending_empty() {
                     store.pending.replace(update);
->>>>>>> 89d483be
                 }
             }
         }
