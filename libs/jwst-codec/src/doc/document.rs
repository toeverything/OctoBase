use std::collections::HashMap;

use super::{publisher::DocPublisher, store::StoreRef, *};
use crate::sync::{Arc, RwLock};

/// [DocOptions] used to create a new [Doc]
///
/// ```
/// let doc = DocOptions::new()
///     .with_client_id(1)
///     .with_guid("guid".into())
///     .auto_gc(true)
///     .build();
///
/// assert!(doc.guid(), "guid")
/// ```
///
#[derive(Clone, Debug)]
pub struct DocOptions {
    pub guid: String,
    pub client_id: u64,
    pub gc: bool,
}

impl Default for DocOptions {
    fn default() -> Self {
        if cfg!(test) {
            Self {
                client_id: 1,
                guid: "test".into(),
                gc: true,
            }
        } else {
            Self {
                client_id: rand::random(),
                guid: nanoid::nanoid!(),
                gc: true,
            }
        }
    }
}

impl DocOptions {
    pub fn new() -> Self {
        Self::default()
    }

    pub fn with_client_id(mut self, client_id: u64) -> Self {
        self.client_id = client_id;
        self
    }

    pub fn with_guid(mut self, guid: String) -> Self {
        self.guid = guid;
        self
    }

    pub fn auto_gc(mut self, gc: bool) -> Self {
        self.gc = gc;
        self
    }

    pub fn build(self) -> Doc {
        Doc::with_options(self)
    }
}

impl From<DocOptions> for Any {
    fn from(value: DocOptions) -> Self {
        Any::Object(HashMap::from([
            ("gc".into(), value.gc.into()),
            ("guid".into(), value.guid.into()),
        ]))
    }
}

impl TryFrom<Any> for DocOptions {
    type Error = JwstCodecError;

    fn try_from(value: Any) -> Result<Self, Self::Error> {
        match value {
            Any::Object(map) => {
                let mut options = DocOptions::default();
                for (key, value) in map {
                    match key.as_str() {
                        "gc" => {
                            options.gc = bool::try_from(value)?;
                        }
                        "guid" => {
                            options.guid = String::try_from(value)?;
                        }
                        _ => {}
                    }
                }

                Ok(options)
            }
            _ => Err(JwstCodecError::UnexpectedType("Object")),
        }
    }
}

#[derive(Debug, Clone)]
pub struct Doc {
    client_id: u64,
    opts: DocOptions,

    pub(crate) store: StoreRef,
    pub(crate) publisher: Arc<DocPublisher>,
}

unsafe impl Send for Doc {}
unsafe impl Sync for Doc {}

impl Default for Doc {
    fn default() -> Self {
        Doc::new()
    }
}

impl PartialEq for Doc {
    fn eq(&self, other: &Self) -> bool {
        self.client_id == other.client_id
    }
}

impl Doc {
    pub fn new() -> Self {
        Self::with_options(DocOptions::default())
    }

    pub fn with_options(options: DocOptions) -> Self {
        let store = Arc::new(RwLock::new(DocStore::with_client(options.client_id)));
        let publisher = Arc::new(DocPublisher::new(store.clone()));

        Self {
            client_id: options.client_id,
            opts: options,
            store,
            publisher,
        }
    }

    pub fn with_client(client_id: u64) -> Self {
        DocOptions::new().with_client_id(client_id).build()
    }

    pub fn client(&self) -> Client {
        self.client_id
    }

<<<<<<< HEAD
    pub fn clients(&self) -> Vec<u64> {
        self.store.read().unwrap().clients()
    }

    pub fn history(&self, client: u64) -> Option<Vec<RawHistory>> {
        self.store.read().unwrap().history(client)
=======
    pub fn options(&self) -> &DocOptions {
        &self.opts
>>>>>>> a241fff5
    }

    pub fn guid(&self) -> &str {
        self.opts.guid.as_str()
    }

    pub fn new_from_binary(binary: Vec<u8>) -> JwstCodecResult<Self> {
        let mut doc = Doc::default();
        doc.apply_update_from_binary(binary)?;
        Ok(doc)
    }

    pub fn new_from_binary_with_options(binary: Vec<u8>, options: DocOptions) -> JwstCodecResult<Self> {
        let mut doc = Doc::with_options(options);
        doc.apply_update_from_binary(binary)?;
        Ok(doc)
    }

    pub fn apply_update_from_binary(&mut self, update: Vec<u8>) -> JwstCodecResult<Update> {
        let mut decoder = RawDecoder::new(update);
        let update = Update::read(&mut decoder)?;
        self.apply_update(update)
    }

    pub fn apply_update(&mut self, mut update: Update) -> JwstCodecResult<Update> {
        let mut store = self.store.write().unwrap();
        let mut retry = false;
        let before_state = store.get_state_vector();
        loop {
            for (mut s, offset) in update.iter(store.get_state_vector()) {
                if let Node::Item(item) = &mut s {
                    debug_assert!(item.is_owned());
                    let mut item = unsafe { item.get_mut_unchecked() };
                    store.repair(&mut item, self.store.clone())?;
                }
                store.integrate(s, offset, None)?;
            }

            for (client, range) in update.delete_set_iter(store.get_state_vector()) {
                store.delete_range(client, range)?;
            }

            if let Some(mut pending_update) = store.pending.take() {
                if pending_update
                    .missing_state
                    .iter()
                    .any(|(client, clock)| store.get_state(*client) > *clock)
                {
                    // new update has been applied to the doc, need to re-integrate
                    retry = true;
                }

                for (client, range) in pending_update.delete_set_iter(store.get_state_vector()) {
                    store.delete_range(client, range)?;
                }

                if update.is_pending_empty() {
                    update = pending_update;
                } else {
                    // drain all pending state to pending update for later iteration
                    update.drain_pending_state();
                    Update::merge_into(&mut update, [pending_update]);
                }
            } else {
                // no pending update at store

                // no pending update in current iteration
                // thank god, all clean
                if update.is_pending_empty() {
                    break;
                } else {
                    // need to turn all pending state into update for later iteration
                    update.drain_pending_state();
                    retry = false;
                };
            }

            // can't integrate any more, save the pending update
            if !retry {
                if !update.is_empty() {
                    store.pending.replace(update);
                }
                break;
            }
        }

        store.diff_state_vector(&before_state)
    }

    pub fn keys(&self) -> Vec<String> {
        let store = self.store.read().unwrap();
        store.types.keys().cloned().collect()
    }

    pub fn get_or_create_text(&self, name: &str) -> JwstCodecResult<Text> {
        YTypeBuilder::new(self.store.clone())
            .with_kind(YTypeKind::Text)
            .set_name(name.to_string())
            .build()
    }

    pub fn create_text(&self) -> JwstCodecResult<Text> {
        YTypeBuilder::new(self.store.clone()).with_kind(YTypeKind::Text).build()
    }

    pub fn get_or_create_array(&self, str: &str) -> JwstCodecResult<Array> {
        YTypeBuilder::new(self.store.clone())
            .with_kind(YTypeKind::Array)
            .set_name(str.to_string())
            .build()
    }

    pub fn create_array(&self) -> JwstCodecResult<Array> {
        YTypeBuilder::new(self.store.clone())
            .with_kind(YTypeKind::Array)
            .build()
    }

    pub fn get_or_create_map(&self, str: &str) -> JwstCodecResult<Map> {
        YTypeBuilder::new(self.store.clone())
            .with_kind(YTypeKind::Map)
            .set_name(str.to_string())
            .build()
    }

    pub fn create_map(&self) -> JwstCodecResult<Map> {
        YTypeBuilder::new(self.store.clone()).with_kind(YTypeKind::Map).build()
    }

    pub fn get_map(&self, str: &str) -> JwstCodecResult<Map> {
        YTypeBuilder::new(self.store.clone())
            .with_kind(YTypeKind::Map)
            .set_name(str.to_string())
            .build_exists()
    }

    pub fn encode_update_v1(&self) -> JwstCodecResult<Vec<u8>> {
        self.encode_state_as_update_v1(&StateVector::default())
    }

    pub fn encode_state_as_update_v1(&self, sv: &StateVector) -> JwstCodecResult<Vec<u8>> {
        let update = self.encode_state_as_update(sv)?;

        let mut encoder = RawEncoder::default();
        update.write(&mut encoder)?;
        Ok(encoder.into_inner())
    }

    pub fn encode_update(&self) -> JwstCodecResult<Update> {
        self.encode_state_as_update(&StateVector::default())
    }

    pub fn encode_state_as_update(&self, sv: &StateVector) -> JwstCodecResult<Update> {
        self.store.read().unwrap().diff_state_vector(sv)
    }

    pub fn get_state_vector(&self) -> StateVector {
        self.store.read().unwrap().get_state_vector()
    }

    pub fn subscribe(&self, cb: impl Fn(&[u8]) + Sync + Send + 'static) {
        self.publisher.subscribe(cb);
    }

    pub fn unsubscribe_all(&self) {
        self.publisher.unsubscribe_all();
    }

    pub fn gc(&self) -> JwstCodecResult<()> {
        self.store.write().unwrap().optimize()
    }
}

#[cfg(test)]
mod tests {
    use yrs::{types::ToJson, updates::decoder::Decode, Array, Map, Options, Transact};

    use super::*;
    use crate::sync::{AtomicU8, Ordering};

    #[test]
    #[cfg_attr(miri, ignore)]
    fn test_double_run_with_yrs_basic() {
        let yrs_doc = yrs::Doc::new();

        let map = yrs_doc.get_or_insert_map("abc");
        let mut trx = yrs_doc.transact_mut();
        map.insert(&mut trx, "a", 1).unwrap();

        let binary_from_yrs = trx.encode_update_v1().unwrap();

        loom_model!({
            let doc = Doc::new_from_binary(binary_from_yrs.clone()).unwrap();
            let binary = doc.encode_update_v1().unwrap();

            assert_eq!(binary_from_yrs, binary);
        });
    }

    #[test]
    fn test_encode_state_as_update() {
        let yrs_options_left = Options::default();
        let yrs_options_right = Options::default();

        loom_model!({
            let (binary, binary_new) = if cfg!(miri) {
                let doc = Doc::new();

                let mut map = doc.get_or_create_map("abc").unwrap();
                map.insert("a", 1).unwrap();
                let binary = doc.encode_update_v1().unwrap();

                let doc_new = Doc::new();
                let mut array = doc_new.get_or_create_array("array").unwrap();
                array.insert(0, "array_value").unwrap();
                let binary_new = doc.encode_update_v1().unwrap();

                (binary, binary_new)
            } else {
                let yrs_doc = yrs::Doc::with_options(yrs_options_left.clone());

                let map = yrs_doc.get_or_insert_map("abc");
                let mut trx = yrs_doc.transact_mut();
                map.insert(&mut trx, "a", 1).unwrap();
                let binary = trx.encode_update_v1().unwrap();

                let yrs_doc_new = yrs::Doc::with_options(yrs_options_right.clone());
                let array = yrs_doc_new.get_or_insert_array("array");
                let mut trx = yrs_doc_new.transact_mut();
                array.insert(&mut trx, 0, "array_value").unwrap();
                let binary_new = trx.encode_update_v1().unwrap();

                (binary, binary_new)
            };

            let mut doc = Doc::new_from_binary(binary.clone()).unwrap();
            let mut doc_new = Doc::new_from_binary(binary_new.clone()).unwrap();

            let diff_update = doc_new.encode_state_as_update_v1(&doc.get_state_vector()).unwrap();

            let diff_update_reverse = doc.encode_state_as_update_v1(&doc_new.get_state_vector()).unwrap();

            doc.apply_update_from_binary(diff_update).unwrap();
            doc_new.apply_update_from_binary(diff_update_reverse).unwrap();

            assert_eq!(doc.encode_update_v1().unwrap(), doc_new.encode_update_v1().unwrap());
        });
    }

    #[test]
    #[cfg_attr(any(miri, loom), ignore)]
    fn test_array_create() {
        let yrs_options = yrs::Options::default();

        let json = serde_json::json!([42.0, -42.0, true, false, "hello", "world", [1.0]]);

        {
            let doc = yrs::Doc::with_options(yrs_options.clone());
            let array = doc.get_or_insert_array("abc");
            let mut trx = doc.transact_mut();
            array.insert(&mut trx, 0, 42).unwrap();
            array.insert(&mut trx, 1, -42).unwrap();
            array.insert(&mut trx, 2, true).unwrap();
            array.insert(&mut trx, 3, false).unwrap();
            array.insert(&mut trx, 4, "hello").unwrap();
            array.insert(&mut trx, 5, "world").unwrap();

            let sub_array = yrs::ArrayPrelim::default();
            let sub_array = array.insert(&mut trx, 6, sub_array).unwrap();
            sub_array.insert(&mut trx, 0, 1).unwrap();

            drop(trx);

            assert_json_diff::assert_json_eq!(array.to_json(&doc.transact()), json);
        };

        let binary = {
            let doc = Doc::new();
            let mut array = doc.get_or_create_array("abc").unwrap();
            array.insert(0, 42).unwrap();
            array.insert(1, -42).unwrap();
            array.insert(2, true).unwrap();
            array.insert(3, false).unwrap();
            array.insert(4, "hello").unwrap();
            array.insert(5, "world").unwrap();

            let mut sub_array = doc.create_array().unwrap();
            array.insert(6, sub_array.clone()).unwrap();
            // FIXME: array need insert first to compatible with yrs
            sub_array.insert(0, 1).unwrap();

            doc.encode_update_v1().unwrap()
        };

        let ydoc = yrs::Doc::with_options(yrs_options);
        let array = ydoc.get_or_insert_array("abc");
        let mut trx = ydoc.transact_mut();
        trx.apply_update(yrs::Update::decode_v1(&binary).unwrap());

        assert_json_diff::assert_json_eq!(array.to_json(&trx), json);

        let mut doc = Doc::new();
        let array = doc.get_or_create_array("abc").unwrap();
        doc.apply_update_from_binary(binary).unwrap();

        let list = array.iter().collect::<Vec<_>>();

        assert!(list.len() == 7);
        assert!(matches!(list[6], Value::Array(_)));
    }

    #[test]
    #[ignore = "inaccurate timing on ci, need for more accurate timing testing"]
    fn test_subscribe() {
        loom_model!({
            let doc = Doc::default();
            let doc_clone = doc.clone();

            let count = Arc::new(AtomicU8::new(0));
            let count_clone1 = count.clone();
            let count_clone2 = count.clone();
            doc.subscribe(move |_| {
                count_clone1.fetch_add(1, Ordering::SeqCst);
            });

            doc_clone.subscribe(move |_| {
                count_clone2.fetch_add(1, Ordering::SeqCst);
            });

            doc_clone.get_or_create_array("abc").unwrap().insert(0, 42).unwrap();

            // wait observer, cycle once every 100mm
            std::thread::sleep(std::time::Duration::from_millis(200));

            assert_eq!(count.load(Ordering::SeqCst), 2);
        });
    }
}<|MERGE_RESOLUTION|>--- conflicted
+++ resolved
@@ -14,7 +14,6 @@
 ///
 /// assert!(doc.guid(), "guid")
 /// ```
-///
 #[derive(Clone, Debug)]
 pub struct DocOptions {
     pub guid: String,
@@ -149,17 +148,16 @@
         self.client_id
     }
 
-<<<<<<< HEAD
     pub fn clients(&self) -> Vec<u64> {
         self.store.read().unwrap().clients()
     }
 
     pub fn history(&self, client: u64) -> Option<Vec<RawHistory>> {
         self.store.read().unwrap().history(client)
-=======
+    }
+
     pub fn options(&self) -> &DocOptions {
         &self.opts
->>>>>>> a241fff5
     }
 
     pub fn guid(&self) -> &str {
