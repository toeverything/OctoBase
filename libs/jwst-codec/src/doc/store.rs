--- conflicted
+++ resolved
@@ -3,16 +3,9 @@
 use std::collections::VecDeque;
 use std::sync::RwLockWriteGuard;
 use std::{
-<<<<<<< HEAD
-    cell::{Ref, RefCell, RefMut},
-    collections::{hash_map::Entry, HashMap},
-    ops::Deref,
-    sync::{Arc, Mutex, RwLock},
-=======
     collections::{hash_map::Entry, HashMap, HashSet},
     ops::Range,
     sync::{Arc, RwLock, Weak},
->>>>>>> 89d483be
 };
 
 #[derive(Default, Debug)]
@@ -35,31 +28,9 @@
     }
 }
 
-<<<<<<< HEAD
-impl StructRef {
-    pub fn as_ref(&self) -> Ref<'_, StructInfo> {
-        self.0.borrow()
-    }
-
-    pub fn as_mut_ref(&self) -> RefMut<'_, StructInfo> {
-        self.0.borrow_mut()
-    }
-
-    pub fn as_item(&self) -> Option<Box<Item>> {
-        self.0.borrow().as_item()
-    }
-
-    pub fn modify<M>(&self, mut modifier: M)
-    where
-        M: FnMut(&mut StructInfo),
-    {
-        let mut borrow = self.0.borrow_mut();
-        modifier(&mut borrow);
-=======
 impl DocStore {
     pub fn new() -> Self {
         Default::default()
->>>>>>> 89d483be
     }
 
     pub fn with_client(client: Client) -> Self {
@@ -70,63 +41,7 @@
     }
 
     pub fn client(&self) -> Client {
-<<<<<<< HEAD
-        self.0.borrow().client()
-    }
-
-    pub fn clock(&self) -> Clock {
-        self.0.borrow().clock()
-    }
-
-    pub fn len(&self) -> u64 {
-        self.0.borrow().len()
-    }
-
-    pub fn is_item(&self) -> bool {
-        self.0.borrow().is_item()
-    }
-
-    pub fn is_gc(&self) -> bool {
-        self.0.borrow().is_gc()
-    }
-
-    pub fn is_skip(&self) -> bool {
-        self.0.borrow().is_skip()
-    }
-
-    pub fn left_id(&self) -> Option<Id> {
-        self.0.borrow().left_id()
-    }
-
-    pub fn right_id(&self) -> Option<Id> {
-        self.0.borrow().right_id()
-    }
-
-    pub fn deleted(&self) -> bool {
-        self.0.borrow().flags().deleted()
-    }
-
-    pub fn split_item(&mut self, diff: u64) -> JwstCodecResult<Self> {
-        self.0.borrow_mut().split_item(diff).map(|info| info.into())
-    }
-}
-
-#[derive(Debug, Default, Clone)]
-pub struct DocStore {
-    pub items: Arc<RwLock<HashMap<Client, Vec<StructRef>>>>,
-    pub delete_set: Arc<RwLock<DeleteSet>>,
-
-    // following fields are only used in memory
-    pub types: Arc<RwLock<HashMap<String, TypeStoreRef>>>,
-    pub pending: Arc<Mutex<Option<Update>>>,
-}
-
-impl DocStore {
-    pub fn new() -> Self {
-        Default::default()
-=======
         self.client
->>>>>>> 89d483be
     }
 
     pub fn get_state(&self, client: Client) -> Clock {
@@ -357,17 +272,6 @@
         Ok(())
     }
 
-<<<<<<< HEAD
-    pub(crate) fn get_or_create_type(&self, str: &str) -> TypeStoreRef {
-        match self.types.write().unwrap().entry(str.into()) {
-            Entry::Occupied(e) => e.get().clone(),
-            Entry::Vacant(e) => {
-                let type_store = Arc::new(RefCell::new(TypeStore::new(
-                    TypeStoreKind::Unknown,
-                    str.into(),
-                )));
-                e.insert(type_store.clone());
-=======
     // only for creating named type
     pub(crate) fn get_or_create_type(&self, name: &str) -> YTypeRef {
         match self.types.write().unwrap().entry(name.to_string()) {
@@ -381,24 +285,18 @@
                 .into_ref();
 
                 e.insert(ty.clone());
->>>>>>> 89d483be
 
                 ty
             }
         }
     }
 
-<<<<<<< HEAD
     pub fn get_array(&self, client_id: Client, str: &str) -> JwstCodecResult<YArray> {
         YArray::new(client_id, self.clone(), self.get_or_create_type(str))
     }
 
-    pub(crate) fn get_start_item(&self, s: StructRef) -> StructRef {
-        let mut o = s;
-=======
     pub(crate) fn get_start_item(&self, s: &StructInfo) -> StructInfo {
         let mut o = s.clone();
->>>>>>> 89d483be
 
         while let Some(left_id) = o.left_id() {
             if let Some(left_struct) = self.get_item(left_id) {
