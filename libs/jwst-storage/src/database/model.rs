--- conflicted
+++ resolved
@@ -194,11 +194,7 @@
     pub email: String,
 }
 
-<<<<<<< HEAD
-#[derive(Serialize, Deserialize)]
-=======
-#[derive(Serialize, Clone)]
->>>>>>> 2141cbeb
+#[derive(Serialize, Deserialize, Clone)]
 #[serde(tag = "type")]
 pub enum UserCred {
     Registered(User),
