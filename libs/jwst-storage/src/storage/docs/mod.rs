--- conflicted
+++ resolved
@@ -64,14 +64,10 @@
     use std::collections::HashSet;
     use tokio::task::JoinSet;
 
-<<<<<<< HEAD
     async fn create_workspace_stress_test(
         storage: SharedDocDBStorage,
         range: usize,
-    ) -> anyhow::Result<()> {
-=======
-    async fn create_workspace_stress_test(storage: SharedDocDBStorage) -> JwstStorageResult<()> {
->>>>>>> a5ddef0f
+    ) -> JwstStorageResult<()> {
         let mut join_set = JoinSet::new();
         let mut set = HashSet::new();
 
@@ -90,13 +86,8 @@
         }
 
         while let Some(ret) = join_set.join_next().await {
-<<<<<<< HEAD
-            if let Err(e) = ret? {
-                error!("failed to execute creator: {e:?}");
-=======
             if let Err(e) = ret.map_err(JwstStorageError::DocMerge)? {
                 error!("failed to execute creator: {e}");
->>>>>>> a5ddef0f
             }
         }
 
