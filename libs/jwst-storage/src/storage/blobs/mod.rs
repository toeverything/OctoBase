#[cfg(feature = "bucket")]
mod bucket;
#[cfg(feature = "bucket")]
pub use bucket::{BlobBucketStorage, MixedBucketDBParam};

#[cfg(feature = "image")]
mod auto_storage;
#[cfg(feature = "image")]
pub use auto_storage::{BlobAutoStorage, ImageError, ImageParams};

mod blob_storage;
mod utils;

#[cfg(test)]
pub use blob_storage::blobs_storage_test;
pub use blob_storage::BlobDBStorage;
use bytes::Bytes;
use jwst_core::{BlobMetadata, BlobStorage};
use thiserror::Error;
use tokio::task::JoinError;
use utils::{get_hash, InternalBlobMetadata};

use super::{entities::prelude::*, *};

#[derive(Debug, Error)]
pub enum JwstBlobError {
    #[error("blob not found: {0}")]
    BlobNotFound(String),
    #[error("database error")]
    Database(#[from] DbErr),
    #[cfg(feature = "image")]
    #[error("failed to optimize image")]
    Image(#[from] ImageError),
    #[error("failed to optimize image")]
    ImageThread(#[from] JoinError),
    #[error("optimize params error: {0:?}")]
    ImageParams(HashMap<String, String>),
}
pub type JwstBlobResult<T> = Result<T, JwstBlobError>;

pub enum JwstBlobStorage {
    RawStorage(Arc<BlobDBStorage>),
    #[cfg(feature = "image")]
    AutoStorage(BlobAutoStorage),
    #[cfg(feature = "bucket")]
    BucketStorage(BlobBucketStorage),
}

pub enum BlobStorageType {
    DB,
    #[cfg(feature = "bucket")]
    MixedBucketDB(MixedBucketDBParam),
}

<<<<<<< HEAD
=======
pub struct MixedBucketDBParam {
    pub(crate) access_key: String,
    pub(crate) secret_access_key: String,
    pub(crate) endpoint: String,
    pub(crate) bucket: Option<String>,
    pub(crate) root: Option<String>,
}

impl MixedBucketDBParam {
    pub fn new_from_env() -> JwstResult<Self, JwstStorageError> {
        Ok(MixedBucketDBParam {
            access_key: dotenvy::var("BUCKET_ACCESS_TOKEN")?,
            secret_access_key: dotenvy::var("BUCKET_SECRET_TOKEN")?,
            endpoint: dotenvy::var("BUCKET_ENDPOINT")?,
            bucket: dotenvy::var("BUCKET_NAME").ok(),
            root: dotenvy::var("BUCKET_ROOT").ok(),
        })
    }

    pub fn new(
        access_key: String,
        secret_access_key: String,
        endpoint: String,
        bucket: Option<String>,
        root: Option<String>,
    ) -> Self {
        MixedBucketDBParam {
            access_key,
            secret_access_key,
            endpoint,
            bucket,
            root,
        }
    }
}

impl BlobAutoStorage {
    pub async fn init_with_pool(pool: DatabaseConnection, bucket: Arc<Bucket>) -> JwstStorageResult<Self> {
        let db = Arc::new(BlobDBStorage::init_with_pool(pool, bucket).await?);
        let pool = db.pool.clone();
        Ok(Self { db, pool })
    }

    pub async fn init_pool(database: &str) -> JwstStorageResult<Self> {
        let db = Arc::new(BlobDBStorage::init_pool(database).await?);
        let pool = db.pool.clone();
        Ok(Self { db, pool })
    }

    async fn exists(&self, table: &str, hash: &str, params: &str) -> JwstBlobResult<bool> {
        Ok(OptimizedBlobs::find_by_id((table.into(), hash.into(), params.into()))
            .count(&self.pool)
            .await
            .map(|c| c > 0)?)
    }

    async fn insert(&self, table: &str, hash: &str, params: &str, blob: &[u8]) -> JwstBlobResult<()> {
        if !self.exists(table, hash, params).await? {
            OptimizedBlobs::insert(OptimizedBlobActiveModel {
                workspace_id: Set(table.into()),
                hash: Set(hash.into()),
                blob: Set(blob.into()),
                length: Set(blob.len().try_into().unwrap()),
                params: Set(params.into()),
                created_at: Set(Utc::now().into()),
            })
            .exec(&self.pool)
            .await?;
        }

        Ok(())
    }

    async fn get(&self, table: &str, hash: &str, params: &str) -> JwstBlobResult<OptimizedBlobModel> {
        OptimizedBlobs::find_by_id((table.into(), hash.into(), params.into()))
            .one(&self.pool)
            .await
            .map_err(|e| e.into())
            .and_then(|r| r.ok_or(JwstBlobError::BlobNotFound(hash.into())))
    }

    async fn metadata(&self, table: &str, hash: &str, params: &str) -> JwstBlobResult<InternalBlobMetadata> {
        OptimizedBlobs::find_by_id((table.into(), hash.into(), params.into()))
            .select_only()
            .column_as(OptimizedBlobColumn::Length, "size")
            .column_as(OptimizedBlobColumn::CreatedAt, "created_at")
            .into_model::<InternalBlobMetadata>()
            .one(&self.pool)
            .await
            .map_err(|e| e.into())
            .and_then(|r| r.ok_or(JwstBlobError::BlobNotFound(hash.into())))
    }

    async fn get_metadata_auto(
        &self,
        workspace: Option<String>,
        id: String,
        params: Option<HashMap<String, String>>,
    ) -> JwstBlobResult<BlobMetadata> {
        let workspace_id = workspace.as_deref().unwrap_or("__default__");
        if let Some(params) = params {
            if let Ok(params) = ImageParams::try_from(&params) {
                let params_token = params.to_string();
                if self.exists(workspace_id, &id, &params_token).await? {
                    let metadata = self.metadata(workspace_id, &id, &params_token).await?;
                    Ok(BlobMetadata {
                        content_type: format!("image/{}", params.format()),
                        ..metadata.into()
                    })
                } else {
                    self.db.metadata(workspace_id, &id).await.map(Into::into)
                }
            } else {
                Err(JwstBlobError::ImageParams(params))
            }
        } else {
            self.db.metadata(workspace_id, &id).await.map(Into::into)
        }
    }

    async fn get_auto(
        &self,
        workspace: Option<String>,
        id: String,
        params: Option<HashMap<String, String>>,
    ) -> JwstBlobResult<Vec<u8>> {
        let workspace_id = workspace.as_deref().unwrap_or("__default__");
        if let Some(params) = params {
            if let Ok(params) = ImageParams::try_from(&params) {
                let params_token = params.to_string();
                if let Ok(blob) = self.get(workspace_id, &id, &params_token).await {
                    info!(
                        "exists optimized image: {} {} {}, {}bytes",
                        workspace_id,
                        id,
                        params_token,
                        blob.blob.len()
                    );
                    Ok(blob.blob)
                } else {
                    // TODO: need ddos mitigation
                    let blob = self.db.get(workspace_id, &id).await?;
                    let blob_len = blob.blob.len();
                    let image = tokio::task::spawn_blocking(move || params.optimize_image(&blob.blob)).await??;
                    self.insert(workspace_id, &id, &params_token, &image).await?;
                    info!(
                        "optimized image: {} {} {}, {}bytes -> {}bytes",
                        workspace_id,
                        id,
                        params_token,
                        blob_len,
                        image.len()
                    );
                    Ok(image)
                }
            } else {
                Err(JwstBlobError::ImageParams(params))
            }
        } else {
            self.db.get(workspace_id, &id).await.map(|m| m.blob)
        }
    }

    async fn delete(&self, table: &str, hash: &str) -> JwstBlobResult<u64> {
        Ok(OptimizedBlobs::delete_many()
            .filter(
                OptimizedBlobColumn::WorkspaceId
                    .eq(table)
                    .and(OptimizedBlobColumn::Hash.eq(hash)),
            )
            .exec(&self.pool)
            .await
            .map(|r| r.rows_affected)?)
    }

    async fn drop(&self, table: &str) -> Result<(), DbErr> {
        OptimizedBlobs::delete_many()
            .filter(OptimizedBlobColumn::WorkspaceId.eq(table))
            .exec(&self.pool)
            .await?;

        Ok(())
    }
}

#[async_trait]
impl BlobStorage<JwstStorageError> for BlobAutoStorage {
    async fn list_blobs(&self, workspace: Option<String>) -> JwstStorageResult<Vec<String>> {
        self.db.list_blobs(workspace).await
    }

    async fn check_blob(&self, workspace: Option<String>, id: String) -> JwstStorageResult<bool> {
        self.db.check_blob(workspace, id).await
    }

    async fn get_blob(
        &self,
        workspace: Option<String>,
        id: String,
        params: Option<HashMap<String, String>>,
    ) -> JwstStorageResult<Vec<u8>> {
        let blob = self.get_auto(workspace, id, params).await?;
        Ok(blob)
    }

    async fn get_metadata(
        &self,
        workspace: Option<String>,
        id: String,
        params: Option<HashMap<String, String>>,
    ) -> JwstStorageResult<BlobMetadata> {
        let metadata = self.get_metadata_auto(workspace, id, params).await?;
        Ok(metadata)
    }

    async fn put_blob_stream(
        &self,
        workspace: Option<String>,
        stream: impl Stream<Item = Bytes> + Send,
    ) -> JwstStorageResult<String> {
        self.db.put_blob_stream(workspace, stream).await
    }

    async fn put_blob(&self, workspace: Option<String>, blob: Vec<u8>) -> JwstStorageResult<String> {
        self.db.put_blob(workspace, blob).await
    }

    async fn delete_blob(&self, workspace_id: Option<String>, id: String) -> JwstStorageResult<bool> {
        // delete origin blobs
        let success = self.db.delete_blob(workspace_id.clone(), id.clone()).await?;
        if success {
            // delete optimized blobs
            let workspace_id = workspace_id.unwrap_or("__default__".into());
            self.delete(&workspace_id, &id).await?;
        }
        Ok(success)
    }

    async fn delete_workspace(&self, workspace_id: String) -> JwstStorageResult<()> {
        // delete origin blobs
        self.db.delete_workspace(workspace_id.clone()).await?;

        // delete optimized blobs
        self.drop(&workspace_id).await?;

        Ok(())
    }

    async fn get_blobs_size(&self, workspaces: Vec<String>) -> JwstStorageResult<i64> {
        let size = self.db.get_blobs_size(&workspaces).await?;

        return Ok(size.unwrap_or(0));
    }
}

>>>>>>> 58f3bbdf
#[async_trait]
impl BlobStorage<JwstStorageError> for JwstBlobStorage {
    async fn list_blobs(&self, workspace: Option<String>) -> JwstResult<Vec<String>, JwstStorageError> {
        match self {
            JwstBlobStorage::RawStorage(db) => db.list_blobs(workspace).await,
            #[cfg(feature = "image")]
            JwstBlobStorage::AutoStorage(db) => db.list_blobs(workspace).await,
            #[cfg(feature = "bucket")]
            JwstBlobStorage::BucketStorage(db) => db.list_blobs(workspace).await,
        }
    }

    async fn check_blob(&self, workspace: Option<String>, id: String) -> JwstResult<bool, JwstStorageError> {
        match self {
            JwstBlobStorage::RawStorage(db) => db.check_blob(workspace, id).await,
            #[cfg(feature = "image")]
            JwstBlobStorage::AutoStorage(db) => db.check_blob(workspace, id).await,
            #[cfg(feature = "bucket")]
            JwstBlobStorage::BucketStorage(db) => db.check_blob(workspace, id).await,
        }
    }

    async fn get_blob(
        &self,
        workspace: Option<String>,
        id: String,
        params: Option<HashMap<String, String>>,
    ) -> JwstResult<Vec<u8>, JwstStorageError> {
        match self {
            JwstBlobStorage::RawStorage(db) => db.get_blob(workspace, id, params).await,
            #[cfg(feature = "image")]
            JwstBlobStorage::AutoStorage(db) => db.get_blob(workspace, id, params).await,
            #[cfg(feature = "bucket")]
            JwstBlobStorage::BucketStorage(db) => db.get_blob(workspace, id, params).await,
        }
    }

    async fn get_metadata(
        &self,
        workspace: Option<String>,
        id: String,
        params: Option<HashMap<String, String>>,
    ) -> JwstResult<BlobMetadata, JwstStorageError> {
        match self {
            JwstBlobStorage::RawStorage(db) => db.get_metadata(workspace, id, params).await,
            #[cfg(feature = "image")]
            JwstBlobStorage::AutoStorage(db) => db.get_metadata(workspace, id, params).await,
            #[cfg(feature = "bucket")]
            JwstBlobStorage::BucketStorage(db) => db.get_metadata(workspace, id, params).await,
        }
    }

    async fn put_blob_stream(
        &self,
        workspace: Option<String>,
        stream: impl Stream<Item = Bytes> + Send,
    ) -> JwstResult<String, JwstStorageError> {
        match self {
            JwstBlobStorage::RawStorage(db) => db.put_blob_stream(workspace, stream).await,
            #[cfg(feature = "image")]
            JwstBlobStorage::AutoStorage(db) => db.put_blob_stream(workspace, stream).await,
            #[cfg(feature = "bucket")]
            JwstBlobStorage::BucketStorage(db) => db.put_blob_stream(workspace, stream).await,
        }
    }

    async fn put_blob(&self, workspace: Option<String>, blob: Vec<u8>) -> JwstResult<String, JwstStorageError> {
        match self {
            JwstBlobStorage::RawStorage(db) => db.put_blob(workspace, blob).await,
            #[cfg(feature = "image")]
            JwstBlobStorage::AutoStorage(db) => db.put_blob(workspace, blob).await,
            #[cfg(feature = "bucket")]
            JwstBlobStorage::BucketStorage(db) => db.put_blob(workspace, blob).await,
        }
    }

    async fn delete_blob(&self, workspace: Option<String>, id: String) -> JwstResult<bool, JwstStorageError> {
        match self {
            JwstBlobStorage::RawStorage(db) => db.delete_blob(workspace, id).await,
            #[cfg(feature = "image")]
            JwstBlobStorage::AutoStorage(db) => db.delete_blob(workspace, id).await,
            #[cfg(feature = "bucket")]
            JwstBlobStorage::BucketStorage(db) => db.delete_blob(workspace, id).await,
        }
    }

    async fn delete_workspace(&self, workspace_id: String) -> JwstResult<(), JwstStorageError> {
        match self {
            JwstBlobStorage::RawStorage(db) => db.delete_workspace(workspace_id).await,
            #[cfg(feature = "image")]
            JwstBlobStorage::AutoStorage(db) => db.delete_workspace(workspace_id).await,
            #[cfg(feature = "bucket")]
            JwstBlobStorage::BucketStorage(db) => db.delete_workspace(workspace_id).await,
        }
    }

    async fn get_blobs_size(&self, workspaces: Vec<String>) -> JwstResult<i64, JwstStorageError> {
        match self {
<<<<<<< HEAD
            JwstBlobStorage::RawStorage(db) => Ok(db.get_blobs_size(&workspace_id).await?.unwrap_or(0)),
            #[cfg(feature = "image")]
            JwstBlobStorage::AutoStorage(db) => db.get_blobs_size(workspace_id).await,
            #[cfg(feature = "bucket")]
            JwstBlobStorage::BucketStorage(db) => db.get_blobs_size(workspace_id).await,
=======
            JwstBlobStorage::DB(db) => db.get_blobs_size(workspaces).await,
            JwstBlobStorage::MixedBucketDB(db) => db.get_blobs_size(workspaces).await,
>>>>>>> 58f3bbdf
        }
    }
}

impl JwstBlobStorage {
    pub fn get_blob_db(&self) -> Option<Arc<BlobDBStorage>> {
        match self {
            JwstBlobStorage::RawStorage(db) => Some(db.clone()),
            #[cfg(feature = "image")]
            JwstBlobStorage::AutoStorage(db) => Some(db.db.clone()),
            #[cfg(feature = "bucket")]
            JwstBlobStorage::BucketStorage(_) => None,
        }
    }

    #[cfg(feature = "bucket")]
    pub fn get_mixed_bucket_db(&self) -> Option<BlobBucketStorage> {
        match self {
            JwstBlobStorage::RawStorage(_) => None,
            #[cfg(feature = "image")]
            JwstBlobStorage::AutoStorage(_) => None,
            JwstBlobStorage::BucketStorage(db) => Some(db.clone()),
        }
    }
<<<<<<< HEAD
=======
}

#[cfg(test)]
mod tests {
    use std::io::Cursor;

    use futures::FutureExt;
    use image::{DynamicImage, ImageOutputFormat};

    use super::*;

    #[tokio::test]
    async fn test_blob_auto_storage() {
        let storage = BlobAutoStorage::init_pool("sqlite::memory:").await.unwrap();
        Migrator::up(&storage.pool, None).await.unwrap();

        assert_eq!(storage.get_blobs_size(vec!["blob".into()]).await.unwrap(), 0);

        let blob = Vec::from_iter((0..100).map(|_| rand::random()));

        let stream = async { Bytes::from(blob.clone()) }.into_stream();
        let hash1 = storage.put_blob_stream(Some("blob".into()), stream).await.unwrap();

        // check origin blob result
        assert_eq!(
            storage
                .get_blob(Some("blob".into()), hash1.clone(), None)
                .await
                .unwrap(),
            blob
        );
        assert_eq!(
            storage
                .get_metadata(Some("blob".into()), hash1.clone(), None)
                .await
                .unwrap()
                .size as usize,
            blob.len()
        );
        assert_eq!(
            storage.get_blobs_size(vec!["blob".into()]).await.unwrap(),
            blob.len() as i64
        );

        // optimize must failed if blob not supported
        assert!(storage
            .get_blob(
                Some("blob".into()),
                hash1.clone(),
                Some(HashMap::from([("format".into(), "jpeg".into())]))
            )
            .await
            .is_err());

        // generate image
        let image = {
            let mut image = Cursor::new(vec![]);
            DynamicImage::new_rgba8(32, 32)
                .write_to(&mut image, ImageOutputFormat::Png)
                .unwrap();
            image.into_inner()
        };
        let stream = async { Bytes::from(image.clone()) }.into_stream();
        let hash2 = storage.put_blob_stream(Some("blob".into()), stream).await.unwrap();

        // check origin blob result
        assert_eq!(
            storage
                .get_blob(Some("blob".into()), hash2.clone(), None)
                .await
                .unwrap(),
            image
        );
        assert_eq!(
            storage
                .get_metadata(Some("blob".into()), hash2.clone(), None)
                .await
                .unwrap()
                .size as usize,
            image.len()
        );

        // check optimized jpeg result
        let jpeg_params = HashMap::from([("format".into(), "jpeg".into())]);
        let jpeg = storage
            .get_blob(Some("blob".into()), hash2.clone(), Some(jpeg_params.clone()))
            .await
            .unwrap();

        assert!(jpeg.starts_with(&[0xff, 0xd8, 0xff]));
        assert_eq!(
            storage
                .get_metadata(Some("blob".into()), hash2.clone(), Some(jpeg_params))
                .await
                .unwrap()
                .size as usize,
            jpeg.len()
        );

        // check optimized webp result
        let webp_params = HashMap::from([("format".into(), "webp".into())]);
        let webp = storage
            .get_blob(Some("blob".into()), hash2.clone(), Some(webp_params.clone()))
            .await
            .unwrap();

        assert!(webp.starts_with(b"RIFF"));
        assert_eq!(
            storage
                .get_metadata(Some("blob".into()), hash2.clone(), Some(webp_params.clone()))
                .await
                .unwrap()
                .size as usize,
            webp.len()
        );

        // optimize must failed if image params error
        assert!(storage
            .get_blob(
                Some("blob".into()),
                hash2.clone(),
                Some(HashMap::from([("format".into(), "error_value".into()),]))
            )
            .await
            .is_err());
        assert!(storage
            .get_blob(
                Some("blob".into()),
                hash2.clone(),
                Some(HashMap::from([
                    ("format".into(), "webp".into()),
                    ("size".into(), "error_value".into())
                ]))
            )
            .await
            .is_err());
        assert!(storage
            .get_blob(
                Some("blob".into()),
                hash2.clone(),
                Some(HashMap::from([
                    ("format".into(), "webp".into()),
                    ("width".into(), "111".into())
                ]))
            )
            .await
            .is_err());
        assert!(storage
            .get_blob(
                Some("blob".into()),
                hash2.clone(),
                Some(HashMap::from([
                    ("format".into(), "webp".into()),
                    ("height".into(), "111".into())
                ]))
            )
            .await
            .is_err());

        assert_eq!(
            storage.get_blobs_size(vec!["blob".into()]).await.unwrap(),
            (blob.len() + image.len()) as i64
        );

        assert!(storage.delete_blob(Some("blob".into()), hash2.clone()).await.unwrap());
        assert_eq!(
            storage.check_blob(Some("blob".into()), hash2.clone()).await.unwrap(),
            false
        );
        assert!(storage
            .get_blob(Some("blob".into()), hash2.clone(), None)
            .await
            .is_err());
        assert!(storage
            .get_metadata(Some("blob".into()), hash2.clone(), None)
            .await
            .is_err());
        assert!(storage
            .get_metadata(Some("blob".into()), hash2.clone(), Some(webp_params))
            .await
            .is_err());

        assert_eq!(storage.get_blobs_size(vec!["blob".into()]).await.unwrap() as usize, 100);

        assert_eq!(storage.list_blobs(Some("blob".into())).await.unwrap(), vec![hash1]);
        assert_eq!(
            storage.list_blobs(Some("not_exists_workspace".into())).await.unwrap(),
            Vec::<String>::new()
        );

        {
            let blob = Vec::from_iter((0..100).map(|_| rand::random()));
            let stream = async { Bytes::from(blob.clone()) }.into_stream();
            storage.put_blob_stream(Some("blob1".into()), stream).await.unwrap();

            assert_eq!(
                storage
                    .get_blobs_size(vec!["blob".into(), "blob1".into()])
                    .await
                    .unwrap() as usize,
                200
            );
        }

        // test calc with not exists workspaces
        {
            assert_eq!(
                storage
                    .get_blobs_size(vec!["blob".into(), "blob1".into(), "blob2".into()])
                    .await
                    .unwrap(),
                200
            );

            assert_eq!(storage.get_blobs_size(vec!["blob2".into()]).await.unwrap(), 0);
        }
    }
>>>>>>> 58f3bbdf
}<|MERGE_RESOLUTION|>--- conflicted
+++ resolved
@@ -52,264 +52,6 @@
     MixedBucketDB(MixedBucketDBParam),
 }
 
-<<<<<<< HEAD
-=======
-pub struct MixedBucketDBParam {
-    pub(crate) access_key: String,
-    pub(crate) secret_access_key: String,
-    pub(crate) endpoint: String,
-    pub(crate) bucket: Option<String>,
-    pub(crate) root: Option<String>,
-}
-
-impl MixedBucketDBParam {
-    pub fn new_from_env() -> JwstResult<Self, JwstStorageError> {
-        Ok(MixedBucketDBParam {
-            access_key: dotenvy::var("BUCKET_ACCESS_TOKEN")?,
-            secret_access_key: dotenvy::var("BUCKET_SECRET_TOKEN")?,
-            endpoint: dotenvy::var("BUCKET_ENDPOINT")?,
-            bucket: dotenvy::var("BUCKET_NAME").ok(),
-            root: dotenvy::var("BUCKET_ROOT").ok(),
-        })
-    }
-
-    pub fn new(
-        access_key: String,
-        secret_access_key: String,
-        endpoint: String,
-        bucket: Option<String>,
-        root: Option<String>,
-    ) -> Self {
-        MixedBucketDBParam {
-            access_key,
-            secret_access_key,
-            endpoint,
-            bucket,
-            root,
-        }
-    }
-}
-
-impl BlobAutoStorage {
-    pub async fn init_with_pool(pool: DatabaseConnection, bucket: Arc<Bucket>) -> JwstStorageResult<Self> {
-        let db = Arc::new(BlobDBStorage::init_with_pool(pool, bucket).await?);
-        let pool = db.pool.clone();
-        Ok(Self { db, pool })
-    }
-
-    pub async fn init_pool(database: &str) -> JwstStorageResult<Self> {
-        let db = Arc::new(BlobDBStorage::init_pool(database).await?);
-        let pool = db.pool.clone();
-        Ok(Self { db, pool })
-    }
-
-    async fn exists(&self, table: &str, hash: &str, params: &str) -> JwstBlobResult<bool> {
-        Ok(OptimizedBlobs::find_by_id((table.into(), hash.into(), params.into()))
-            .count(&self.pool)
-            .await
-            .map(|c| c > 0)?)
-    }
-
-    async fn insert(&self, table: &str, hash: &str, params: &str, blob: &[u8]) -> JwstBlobResult<()> {
-        if !self.exists(table, hash, params).await? {
-            OptimizedBlobs::insert(OptimizedBlobActiveModel {
-                workspace_id: Set(table.into()),
-                hash: Set(hash.into()),
-                blob: Set(blob.into()),
-                length: Set(blob.len().try_into().unwrap()),
-                params: Set(params.into()),
-                created_at: Set(Utc::now().into()),
-            })
-            .exec(&self.pool)
-            .await?;
-        }
-
-        Ok(())
-    }
-
-    async fn get(&self, table: &str, hash: &str, params: &str) -> JwstBlobResult<OptimizedBlobModel> {
-        OptimizedBlobs::find_by_id((table.into(), hash.into(), params.into()))
-            .one(&self.pool)
-            .await
-            .map_err(|e| e.into())
-            .and_then(|r| r.ok_or(JwstBlobError::BlobNotFound(hash.into())))
-    }
-
-    async fn metadata(&self, table: &str, hash: &str, params: &str) -> JwstBlobResult<InternalBlobMetadata> {
-        OptimizedBlobs::find_by_id((table.into(), hash.into(), params.into()))
-            .select_only()
-            .column_as(OptimizedBlobColumn::Length, "size")
-            .column_as(OptimizedBlobColumn::CreatedAt, "created_at")
-            .into_model::<InternalBlobMetadata>()
-            .one(&self.pool)
-            .await
-            .map_err(|e| e.into())
-            .and_then(|r| r.ok_or(JwstBlobError::BlobNotFound(hash.into())))
-    }
-
-    async fn get_metadata_auto(
-        &self,
-        workspace: Option<String>,
-        id: String,
-        params: Option<HashMap<String, String>>,
-    ) -> JwstBlobResult<BlobMetadata> {
-        let workspace_id = workspace.as_deref().unwrap_or("__default__");
-        if let Some(params) = params {
-            if let Ok(params) = ImageParams::try_from(&params) {
-                let params_token = params.to_string();
-                if self.exists(workspace_id, &id, &params_token).await? {
-                    let metadata = self.metadata(workspace_id, &id, &params_token).await?;
-                    Ok(BlobMetadata {
-                        content_type: format!("image/{}", params.format()),
-                        ..metadata.into()
-                    })
-                } else {
-                    self.db.metadata(workspace_id, &id).await.map(Into::into)
-                }
-            } else {
-                Err(JwstBlobError::ImageParams(params))
-            }
-        } else {
-            self.db.metadata(workspace_id, &id).await.map(Into::into)
-        }
-    }
-
-    async fn get_auto(
-        &self,
-        workspace: Option<String>,
-        id: String,
-        params: Option<HashMap<String, String>>,
-    ) -> JwstBlobResult<Vec<u8>> {
-        let workspace_id = workspace.as_deref().unwrap_or("__default__");
-        if let Some(params) = params {
-            if let Ok(params) = ImageParams::try_from(&params) {
-                let params_token = params.to_string();
-                if let Ok(blob) = self.get(workspace_id, &id, &params_token).await {
-                    info!(
-                        "exists optimized image: {} {} {}, {}bytes",
-                        workspace_id,
-                        id,
-                        params_token,
-                        blob.blob.len()
-                    );
-                    Ok(blob.blob)
-                } else {
-                    // TODO: need ddos mitigation
-                    let blob = self.db.get(workspace_id, &id).await?;
-                    let blob_len = blob.blob.len();
-                    let image = tokio::task::spawn_blocking(move || params.optimize_image(&blob.blob)).await??;
-                    self.insert(workspace_id, &id, &params_token, &image).await?;
-                    info!(
-                        "optimized image: {} {} {}, {}bytes -> {}bytes",
-                        workspace_id,
-                        id,
-                        params_token,
-                        blob_len,
-                        image.len()
-                    );
-                    Ok(image)
-                }
-            } else {
-                Err(JwstBlobError::ImageParams(params))
-            }
-        } else {
-            self.db.get(workspace_id, &id).await.map(|m| m.blob)
-        }
-    }
-
-    async fn delete(&self, table: &str, hash: &str) -> JwstBlobResult<u64> {
-        Ok(OptimizedBlobs::delete_many()
-            .filter(
-                OptimizedBlobColumn::WorkspaceId
-                    .eq(table)
-                    .and(OptimizedBlobColumn::Hash.eq(hash)),
-            )
-            .exec(&self.pool)
-            .await
-            .map(|r| r.rows_affected)?)
-    }
-
-    async fn drop(&self, table: &str) -> Result<(), DbErr> {
-        OptimizedBlobs::delete_many()
-            .filter(OptimizedBlobColumn::WorkspaceId.eq(table))
-            .exec(&self.pool)
-            .await?;
-
-        Ok(())
-    }
-}
-
-#[async_trait]
-impl BlobStorage<JwstStorageError> for BlobAutoStorage {
-    async fn list_blobs(&self, workspace: Option<String>) -> JwstStorageResult<Vec<String>> {
-        self.db.list_blobs(workspace).await
-    }
-
-    async fn check_blob(&self, workspace: Option<String>, id: String) -> JwstStorageResult<bool> {
-        self.db.check_blob(workspace, id).await
-    }
-
-    async fn get_blob(
-        &self,
-        workspace: Option<String>,
-        id: String,
-        params: Option<HashMap<String, String>>,
-    ) -> JwstStorageResult<Vec<u8>> {
-        let blob = self.get_auto(workspace, id, params).await?;
-        Ok(blob)
-    }
-
-    async fn get_metadata(
-        &self,
-        workspace: Option<String>,
-        id: String,
-        params: Option<HashMap<String, String>>,
-    ) -> JwstStorageResult<BlobMetadata> {
-        let metadata = self.get_metadata_auto(workspace, id, params).await?;
-        Ok(metadata)
-    }
-
-    async fn put_blob_stream(
-        &self,
-        workspace: Option<String>,
-        stream: impl Stream<Item = Bytes> + Send,
-    ) -> JwstStorageResult<String> {
-        self.db.put_blob_stream(workspace, stream).await
-    }
-
-    async fn put_blob(&self, workspace: Option<String>, blob: Vec<u8>) -> JwstStorageResult<String> {
-        self.db.put_blob(workspace, blob).await
-    }
-
-    async fn delete_blob(&self, workspace_id: Option<String>, id: String) -> JwstStorageResult<bool> {
-        // delete origin blobs
-        let success = self.db.delete_blob(workspace_id.clone(), id.clone()).await?;
-        if success {
-            // delete optimized blobs
-            let workspace_id = workspace_id.unwrap_or("__default__".into());
-            self.delete(&workspace_id, &id).await?;
-        }
-        Ok(success)
-    }
-
-    async fn delete_workspace(&self, workspace_id: String) -> JwstStorageResult<()> {
-        // delete origin blobs
-        self.db.delete_workspace(workspace_id.clone()).await?;
-
-        // delete optimized blobs
-        self.drop(&workspace_id).await?;
-
-        Ok(())
-    }
-
-    async fn get_blobs_size(&self, workspaces: Vec<String>) -> JwstStorageResult<i64> {
-        let size = self.db.get_blobs_size(&workspaces).await?;
-
-        return Ok(size.unwrap_or(0));
-    }
-}
-
->>>>>>> 58f3bbdf
 #[async_trait]
 impl BlobStorage<JwstStorageError> for JwstBlobStorage {
     async fn list_blobs(&self, workspace: Option<String>) -> JwstResult<Vec<String>, JwstStorageError> {
@@ -408,16 +150,11 @@
 
     async fn get_blobs_size(&self, workspaces: Vec<String>) -> JwstResult<i64, JwstStorageError> {
         match self {
-<<<<<<< HEAD
-            JwstBlobStorage::RawStorage(db) => Ok(db.get_blobs_size(&workspace_id).await?.unwrap_or(0)),
+            JwstBlobStorage::RawStorage(db) => Ok(db.get_blobs_size(&workspaces).await?.unwrap_or(0)),
             #[cfg(feature = "image")]
-            JwstBlobStorage::AutoStorage(db) => db.get_blobs_size(workspace_id).await,
+            JwstBlobStorage::AutoStorage(db) => db.get_blobs_size(workspaces).await,
             #[cfg(feature = "bucket")]
-            JwstBlobStorage::BucketStorage(db) => db.get_blobs_size(workspace_id).await,
-=======
-            JwstBlobStorage::DB(db) => db.get_blobs_size(workspaces).await,
-            JwstBlobStorage::MixedBucketDB(db) => db.get_blobs_size(workspaces).await,
->>>>>>> 58f3bbdf
+            JwstBlobStorage::BucketStorage(db) => db.get_blobs_size(workspaces).await,
         }
     }
 }
@@ -442,224 +179,4 @@
             JwstBlobStorage::BucketStorage(db) => Some(db.clone()),
         }
     }
-<<<<<<< HEAD
-=======
-}
-
-#[cfg(test)]
-mod tests {
-    use std::io::Cursor;
-
-    use futures::FutureExt;
-    use image::{DynamicImage, ImageOutputFormat};
-
-    use super::*;
-
-    #[tokio::test]
-    async fn test_blob_auto_storage() {
-        let storage = BlobAutoStorage::init_pool("sqlite::memory:").await.unwrap();
-        Migrator::up(&storage.pool, None).await.unwrap();
-
-        assert_eq!(storage.get_blobs_size(vec!["blob".into()]).await.unwrap(), 0);
-
-        let blob = Vec::from_iter((0..100).map(|_| rand::random()));
-
-        let stream = async { Bytes::from(blob.clone()) }.into_stream();
-        let hash1 = storage.put_blob_stream(Some("blob".into()), stream).await.unwrap();
-
-        // check origin blob result
-        assert_eq!(
-            storage
-                .get_blob(Some("blob".into()), hash1.clone(), None)
-                .await
-                .unwrap(),
-            blob
-        );
-        assert_eq!(
-            storage
-                .get_metadata(Some("blob".into()), hash1.clone(), None)
-                .await
-                .unwrap()
-                .size as usize,
-            blob.len()
-        );
-        assert_eq!(
-            storage.get_blobs_size(vec!["blob".into()]).await.unwrap(),
-            blob.len() as i64
-        );
-
-        // optimize must failed if blob not supported
-        assert!(storage
-            .get_blob(
-                Some("blob".into()),
-                hash1.clone(),
-                Some(HashMap::from([("format".into(), "jpeg".into())]))
-            )
-            .await
-            .is_err());
-
-        // generate image
-        let image = {
-            let mut image = Cursor::new(vec![]);
-            DynamicImage::new_rgba8(32, 32)
-                .write_to(&mut image, ImageOutputFormat::Png)
-                .unwrap();
-            image.into_inner()
-        };
-        let stream = async { Bytes::from(image.clone()) }.into_stream();
-        let hash2 = storage.put_blob_stream(Some("blob".into()), stream).await.unwrap();
-
-        // check origin blob result
-        assert_eq!(
-            storage
-                .get_blob(Some("blob".into()), hash2.clone(), None)
-                .await
-                .unwrap(),
-            image
-        );
-        assert_eq!(
-            storage
-                .get_metadata(Some("blob".into()), hash2.clone(), None)
-                .await
-                .unwrap()
-                .size as usize,
-            image.len()
-        );
-
-        // check optimized jpeg result
-        let jpeg_params = HashMap::from([("format".into(), "jpeg".into())]);
-        let jpeg = storage
-            .get_blob(Some("blob".into()), hash2.clone(), Some(jpeg_params.clone()))
-            .await
-            .unwrap();
-
-        assert!(jpeg.starts_with(&[0xff, 0xd8, 0xff]));
-        assert_eq!(
-            storage
-                .get_metadata(Some("blob".into()), hash2.clone(), Some(jpeg_params))
-                .await
-                .unwrap()
-                .size as usize,
-            jpeg.len()
-        );
-
-        // check optimized webp result
-        let webp_params = HashMap::from([("format".into(), "webp".into())]);
-        let webp = storage
-            .get_blob(Some("blob".into()), hash2.clone(), Some(webp_params.clone()))
-            .await
-            .unwrap();
-
-        assert!(webp.starts_with(b"RIFF"));
-        assert_eq!(
-            storage
-                .get_metadata(Some("blob".into()), hash2.clone(), Some(webp_params.clone()))
-                .await
-                .unwrap()
-                .size as usize,
-            webp.len()
-        );
-
-        // optimize must failed if image params error
-        assert!(storage
-            .get_blob(
-                Some("blob".into()),
-                hash2.clone(),
-                Some(HashMap::from([("format".into(), "error_value".into()),]))
-            )
-            .await
-            .is_err());
-        assert!(storage
-            .get_blob(
-                Some("blob".into()),
-                hash2.clone(),
-                Some(HashMap::from([
-                    ("format".into(), "webp".into()),
-                    ("size".into(), "error_value".into())
-                ]))
-            )
-            .await
-            .is_err());
-        assert!(storage
-            .get_blob(
-                Some("blob".into()),
-                hash2.clone(),
-                Some(HashMap::from([
-                    ("format".into(), "webp".into()),
-                    ("width".into(), "111".into())
-                ]))
-            )
-            .await
-            .is_err());
-        assert!(storage
-            .get_blob(
-                Some("blob".into()),
-                hash2.clone(),
-                Some(HashMap::from([
-                    ("format".into(), "webp".into()),
-                    ("height".into(), "111".into())
-                ]))
-            )
-            .await
-            .is_err());
-
-        assert_eq!(
-            storage.get_blobs_size(vec!["blob".into()]).await.unwrap(),
-            (blob.len() + image.len()) as i64
-        );
-
-        assert!(storage.delete_blob(Some("blob".into()), hash2.clone()).await.unwrap());
-        assert_eq!(
-            storage.check_blob(Some("blob".into()), hash2.clone()).await.unwrap(),
-            false
-        );
-        assert!(storage
-            .get_blob(Some("blob".into()), hash2.clone(), None)
-            .await
-            .is_err());
-        assert!(storage
-            .get_metadata(Some("blob".into()), hash2.clone(), None)
-            .await
-            .is_err());
-        assert!(storage
-            .get_metadata(Some("blob".into()), hash2.clone(), Some(webp_params))
-            .await
-            .is_err());
-
-        assert_eq!(storage.get_blobs_size(vec!["blob".into()]).await.unwrap() as usize, 100);
-
-        assert_eq!(storage.list_blobs(Some("blob".into())).await.unwrap(), vec![hash1]);
-        assert_eq!(
-            storage.list_blobs(Some("not_exists_workspace".into())).await.unwrap(),
-            Vec::<String>::new()
-        );
-
-        {
-            let blob = Vec::from_iter((0..100).map(|_| rand::random()));
-            let stream = async { Bytes::from(blob.clone()) }.into_stream();
-            storage.put_blob_stream(Some("blob1".into()), stream).await.unwrap();
-
-            assert_eq!(
-                storage
-                    .get_blobs_size(vec!["blob".into(), "blob1".into()])
-                    .await
-                    .unwrap() as usize,
-                200
-            );
-        }
-
-        // test calc with not exists workspaces
-        {
-            assert_eq!(
-                storage
-                    .get_blobs_size(vec!["blob".into(), "blob1".into(), "blob2".into()])
-                    .await
-                    .unwrap(),
-                200
-            );
-
-            assert_eq!(storage.get_blobs_size(vec!["blob2".into()]).await.unwrap(), 0);
-        }
-    }
->>>>>>> 58f3bbdf
 }