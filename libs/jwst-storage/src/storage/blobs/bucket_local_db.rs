use super::*;
use crate::rate_limiter::Bucket;
use crate::storage::blobs::utils::get_hash;
use crate::JwstStorageError;
use bytes::Bytes;
use futures::Stream;
use jwst::{BlobMetadata, BlobStorage, BucketBlobStorage, JwstResult};
use jwst_storage_migration::Migrator;
use opendal::services::S3;
use opendal::Operator;
use sea_orm::{DatabaseConnection, EntityTrait};
use sea_orm_migration::MigratorTrait;
use std::collections::HashMap;
use std::sync::Arc;

pub(super) type BucketBlobModel = <BucketBlobs as EntityTrait>::Model;
type BucketBlobActiveModel = entities::bucket_blobs::ActiveModel;
type BucketBlobColumn = <BucketBlobs as EntityTrait>::Column;

#[derive(Clone)]
pub struct BlobBucketDBStorage {
    bucket: Arc<Bucket>,
    pub(super) pool: DatabaseConnection,
    pub(super) bucket_storage: BucketStorage,
}

impl AsRef<DatabaseConnection> for BlobBucketDBStorage {
    fn as_ref(&self) -> &DatabaseConnection {
        &self.pool
    }
}

impl BlobBucketDBStorage {
    #[allow(unused)]
    pub async fn init_with_pool(
        pool: DatabaseConnection,
        bucket: Arc<Bucket>,
        bucket_storage: Option<BucketStorage>,
    ) -> JwstStorageResult<Self> {
        Migrator::up(&pool, None).await?;
        Ok(Self {
            bucket,
            pool,
            bucket_storage: bucket_storage.unwrap_or(BucketStorage::new()?),
        })
    }

    #[allow(unused)]
    pub async fn init_pool(
        database: &str,
        bucket_storage: Option<BucketStorage>,
    ) -> JwstStorageResult<Self> {
        let is_sqlite = is_sqlite(database);
        let pool = create_connection(database, is_sqlite).await?;

        Self::init_with_pool(pool, get_bucket(is_sqlite), bucket_storage).await
    }

    #[allow(unused)]
    async fn all(&self, workspace: &str) -> Result<Vec<BucketBlobModel>, DbErr> {
        BucketBlobs::find()
            .filter(BucketBlobColumn::Workspace.eq(workspace))
            .all(&self.pool)
            .await
    }

    #[allow(unused)]
    async fn count(&self, workspace: &str) -> Result<u64, DbErr> {
        BucketBlobs::find()
            .filter(BucketBlobColumn::Workspace.eq(workspace))
            .count(&self.pool)
            .await
    }

    async fn exists(&self, workspace: &str, hash: &str) -> Result<bool, DbErr> {
        BucketBlobs::find_by_id((workspace.into(), hash.into()))
            .count(&self.pool)
            .await
            .map(|c| c > 0)
    }

    pub(super) async fn metadata(
        &self,
        workspace: &str,
        hash: &str,
    ) -> JwstBlobResult<InternalBlobMetadata> {
        BucketBlobs::find_by_id((workspace.into(), hash.into()))
            .select_only()
            .column_as(BucketBlobColumn::Length, "size")
            .column_as(BucketBlobColumn::Timestamp, "created_at")
            .into_model::<InternalBlobMetadata>()
            .one(&self.pool)
            .await
            .map_err(|e| e.into())
            .and_then(|r| r.ok_or(JwstBlobError::BlobNotFound(hash.into())))
    }

    async fn get_blobs_size(&self, workspace: &str) -> Result<Option<i64>, DbErr> {
        BucketBlobs::find()
            .filter(BucketBlobColumn::Workspace.eq(workspace))
            .column_as(BucketBlobColumn::Length, "size")
            .column_as(BucketBlobColumn::Timestamp, "created_at")
            .into_model::<InternalBlobMetadata>()
            .all(&self.pool)
            .await
            .map(|r| r.into_iter().map(|f| f.size).reduce(|a, b| a + b))
    }

    async fn insert(&self, workspace: &str, hash: &str, blob: &[u8]) -> Result<(), DbErr> {
        if !self.exists(workspace, hash).await? {
            BucketBlobs::insert(BucketBlobActiveModel {
                workspace: Set(workspace.into()),
                hash: Set(hash.into()),
                length: Set(blob.len().try_into().unwrap()),
                timestamp: Set(Utc::now().into()),
            })
            .exec(&self.pool)
            .await?;
        }

        Ok(())
    }

    async fn delete(&self, workspace: &str, hash: &str) -> Result<bool, DbErr> {
        BucketBlobs::delete_by_id((workspace.into(), hash.into()))
            .exec(&self.pool)
            .await
            .map(|r| r.rows_affected == 1)
    }

    async fn drop(&self, workspace: &str) -> Result<(), DbErr> {
        BucketBlobs::delete_many()
            .filter(BucketBlobColumn::Workspace.eq(workspace))
            .exec(&self.pool)
            .await?;

        Ok(())
    }
}

#[derive(Clone)]
pub struct BucketStorage {
    pub(super) op: Operator,
}

impl BucketStorage {
<<<<<<< HEAD
    #[allow(unused)]
    pub fn new() -> JwstStorageResult<Self> {
        let access_key = dotenvy::var("BUCKET_ACCESS_TOKEN")?;
        let secret_access_key = dotenvy::var("BUCKET_SECRET_TOKEN")?;
        let endpoint = dotenvy::var("BUCKET_ENDPOINT")?;
        let bucket = dotenvy::var("BUCKET_NAME");
        let root = dotenvy::var("BUCKET_ROOT");

        let mut builder = S3::default();

        builder.bucket(bucket.unwrap_or("__default_bucket__".to_string()).as_str());
        builder.root(root.unwrap_or("__default_root__".to_string()).as_str());
        builder.endpoint(endpoint.as_str());
        builder.access_key_id(access_key.as_str());
        builder.secret_access_key(secret_access_key.as_str());

        Ok(Self {
            op: Operator::new(builder)?.finish(),
        })
    }
}

=======
    /// get_workspace will get the workspace name from the input.
    ///
    /// If the input is None, it will return the default workspace name.
    fn get_workspace(&self, workspace: Option<String>) -> String {
        match workspace {
            Some(w) => w,
            None => "__default__".into(),
        }
    }

    /// build_key will build the request key for the bucket storage.
    fn build_key(&self, workspace: String, id: String) -> String {
        format!("{}/{}", workspace, id)
    }
}

// TODO Builder for BucketStorage;
>>>>>>> c1c0a9f4
// TODO add retry layer
#[async_trait]
impl BucketBlobStorage<JwstStorageError> for BucketStorage {
    async fn get_blob(
        &self,
        workspace: Option<String>,
        id: String,
        // TODO: params is not used for now.
        _params: Option<HashMap<String, String>>,
    ) -> JwstResult<Vec<u8>, JwstStorageError> {
        let workspace = self.get_workspace(workspace);
        let key = self.build_key(workspace, id);
        let bs = self.op.read(&key).await?;

        Ok(bs)
    }

    async fn put_blob(
        &self,
        workspace: Option<String>,
        hash: String,
        blob: Vec<u8>,
    ) -> JwstResult<String, JwstStorageError> {
        let workspace = self.get_workspace(workspace);
        let key = self.build_key(workspace, hash);
        let _ = self.op.write(&key, blob).await?;

        // FIXME: what's the meaning of string?
        Ok("".to_string())
    }

    async fn delete_blob(
        &self,
        workspace: Option<String>,
        id: String,
    ) -> JwstResult<bool, JwstStorageError> {
        let workspace = self.get_workspace(workspace);
        let key = self.build_key(workspace, id);

        match self.op.delete(&key).await {
            Ok(_) => Ok(true),
            Err(e) => Err(JwstStorageError::from(e)),
        }
    }

    async fn delete_workspace(&self, workspace_id: String) -> JwstResult<(), JwstStorageError> {
        self.op.remove_all(&workspace_id).await?;

        Ok(())
    }
}

#[async_trait]
impl BlobStorage<JwstStorageError> for BlobBucketDBStorage {
    async fn check_blob(
        &self,
        workspace: Option<String>,
        id: String,
    ) -> JwstResult<bool, JwstStorageError> {
        let _lock = self.bucket.read().await;
        let workspace = workspace.unwrap_or("__default__".into());
        if let Ok(exists) = self.exists(&workspace, &id).await {
            return Ok(exists);
        }

        Err(JwstStorageError::WorkspaceNotFound(workspace))
    }

    async fn get_blob(
        &self,
        workspace: Option<String>,
        id: String,
        params: Option<HashMap<String, String>>,
    ) -> JwstResult<Vec<u8>, JwstStorageError> {
        self.bucket_storage.get_blob(workspace, id, params).await
    }

    async fn get_metadata(
        &self,
        workspace: Option<String>,
        id: String,
        _params: Option<HashMap<String, String>>,
    ) -> JwstResult<BlobMetadata, JwstStorageError> {
        let _lock = self.bucket.read().await;
        let workspace = workspace.unwrap_or("__default__".into());
        if let Ok(metadata) = self.metadata(&workspace, &id).await {
            Ok(metadata.into())
        } else {
            Err(JwstStorageError::WorkspaceNotFound(workspace))
        }
    }

<<<<<<< HEAD
    async fn put_blob(
=======
    // db and s3 operation
    async fn put_blob_stream(
>>>>>>> c1c0a9f4
        &self,
        workspace: Option<String>,
        stream: impl Stream<Item = Bytes> + Send,
    ) -> JwstResult<String, JwstStorageError> {
        let (hash, blob) = get_hash(stream).await;
        self.bucket_storage
            .put_blob(workspace.clone(), hash.clone(), blob.clone())
            .await?;
        let _lock = self.bucket.write().await;
        let workspace = workspace.unwrap_or("__default__".into());

        if self.insert(&workspace, &hash, &blob).await.is_ok() {
            Ok(hash)
        } else {
            Err(JwstStorageError::WorkspaceNotFound(workspace))
        }
    }

<<<<<<< HEAD
=======
    async fn put_blob(
        &self,
        workspace: Option<String>,
        blob: Vec<u8>,
    ) -> JwstResult<String, JwstStorageError> {
        todo!()
    }

    // db and s3 operation
>>>>>>> c1c0a9f4
    async fn delete_blob(
        &self,
        workspace: Option<String>,
        id: String,
    ) -> JwstResult<bool, JwstStorageError> {
        self.bucket_storage
            .delete_blob(workspace.clone(), id.clone())
            .await?;
        let _lock = self.bucket.write().await;
        let workspace = workspace.unwrap_or("__default__".into());
        if let Ok(success) = self.delete(&workspace, &id).await {
            Ok(success)
        } else {
            Err(JwstStorageError::WorkspaceNotFound(workspace))
        }
    }

    async fn delete_workspace(&self, workspace_id: String) -> JwstResult<(), JwstStorageError> {
        self.bucket_storage
            .delete_workspace(workspace_id.clone())
            .await?;
        let _lock = self.bucket.write().await;
        if self.drop(&workspace_id).await.is_ok() {
            Ok(())
        } else {
            Err(JwstStorageError::WorkspaceNotFound(workspace_id))
        }
    }

    async fn get_blobs_size(&self, workspace_id: String) -> JwstResult<i64, JwstStorageError> {
        let _lock = self.bucket.read().await;
        let size = self.get_blobs_size(&workspace_id).await?;
        return Ok(size.unwrap_or(0));
    }
}

#[cfg(test)]
mod tests {
    use super::*;
    use crate::storage::blobs::utils::BucketStorageBuilder;

    #[tokio::test]
    #[ignore = "need to config bucket auth"]
    async fn test_init_bucket_storage() {
        let bucket_storage = BucketStorageBuilder::new()
            .endpoint("ENDPOINT")
            .access_key("ACCESS_KEY")
            .secret_access_key("SECRET_ACCESS_KEY")
            .bucket("__default_bucket__")
            .root("__default_root__")
            .build()
            .unwrap();

        BlobBucketDBStorage::init_pool("sqlite::memory:", Some(bucket_storage))
            .await
            .unwrap();
    }
}<|MERGE_RESOLUTION|>--- conflicted
+++ resolved
@@ -144,7 +144,6 @@
 }
 
 impl BucketStorage {
-<<<<<<< HEAD
     #[allow(unused)]
     pub fn new() -> JwstStorageResult<Self> {
         let access_key = dotenvy::var("BUCKET_ACCESS_TOKEN")?;
@@ -165,9 +164,7 @@
             op: Operator::new(builder)?.finish(),
         })
     }
-}
-
-=======
+
     /// get_workspace will get the workspace name from the input.
     ///
     /// If the input is None, it will return the default workspace name.
@@ -184,8 +181,6 @@
     }
 }
 
-// TODO Builder for BucketStorage;
->>>>>>> c1c0a9f4
 // TODO add retry layer
 #[async_trait]
 impl BucketBlobStorage<JwstStorageError> for BucketStorage {
@@ -278,12 +273,8 @@
         }
     }
 
-<<<<<<< HEAD
-    async fn put_blob(
-=======
     // db and s3 operation
     async fn put_blob_stream(
->>>>>>> c1c0a9f4
         &self,
         workspace: Option<String>,
         stream: impl Stream<Item = Bytes> + Send,
@@ -302,8 +293,6 @@
         }
     }
 
-<<<<<<< HEAD
-=======
     async fn put_blob(
         &self,
         workspace: Option<String>,
@@ -312,8 +301,6 @@
         todo!()
     }
 
-    // db and s3 operation
->>>>>>> c1c0a9f4
     async fn delete_blob(
         &self,
         workspace: Option<String>,
