[package]
name = "jwst"
version = "0.1.1"
authors = ["DarkSky <darksky2048@gmail.com>"]
edition = "2021"
license = "AGPL-3.0-only"

[features]
workspace-search = ["dep:tantivy"]
default = ["workspace-search"]

# See more keys and their definitions at https://doc.rust-lang.org/cargo/reference/manifest.html

[dependencies]
anyhow = "1.0.70"
async-trait = "0.1.68"
base64 = "0.21.0"
bytes = "1.4.0"
cang-jie = "0.15.0"
chrono = "0.4.24"
convert_case = "0.6.0"
futures = "0.3.28"
lib0 = { version = "0.16.5", features = ["lib0-serde"] }
nanoid = "0.4.0"
utoipa = "3.3.0"
schemars = "0.8.12"
serde = { version = "1.0.160", features = ["derive"] }
serde_json = "1.0.96"
thiserror = "1.0.40"
tracing = { version = "0.1.37", features = ["log"] }
type-map = "0.5.0"
tantivy = { version = "0.19.2", optional = true }
<<<<<<< HEAD
tokio = { version = "1.26.0", features = ["sync", "time", "rt", "rt-multi-thread", "net"] }
=======
tokio = { version = "1.27.0", features = [
    "sync",
    "time",
    "rt",
    "rt-multi-thread",
] }
>>>>>>> ae4cf0e4
y-sync = "0.3.0"
yrs = "0.16.5"

[dev-dependencies]
assert-json-diff = "2.0.2"

[build-dependencies]
anyhow = "1.0.69"
vergen = { version = "7.5.1", default-features = false, features = [
    "cargo",
    "git",
    "rustc",
] }<|MERGE_RESOLUTION|>--- conflicted
+++ resolved
@@ -30,16 +30,13 @@
 tracing = { version = "0.1.37", features = ["log"] }
 type-map = "0.5.0"
 tantivy = { version = "0.19.2", optional = true }
-<<<<<<< HEAD
-tokio = { version = "1.26.0", features = ["sync", "time", "rt", "rt-multi-thread", "net"] }
-=======
 tokio = { version = "1.27.0", features = [
     "sync",
     "time",
     "rt",
     "rt-multi-thread",
+    "net",
 ] }
->>>>>>> ae4cf0e4
 y-sync = "0.3.0"
 yrs = "0.16.5"
 
