--- conflicted
+++ resolved
@@ -1,13 +1,9 @@
 mod convert;
 mod transaction;
 
-<<<<<<< HEAD
+use super::{block::MarkdownState, workspaces::Pages, *};
 use std::sync::Arc;
-use super::{block::MarkdownState, *};
 use lib0::any::Any;
-=======
-use super::{block::MarkdownState, workspaces::Pages, *};
->>>>>>> a068bc1b
 use serde::{ser::SerializeMap, Serialize, Serializer};
 use transaction::SpaceTransaction;
 use yrs::{Doc, Map, MapRef, ReadTxn, Transact, TransactionMut, WriteTxn};
@@ -24,12 +20,8 @@
     pub(super) blocks: MapRef,
     pub(super) updated: MapRef,
     pub(super) metadata: MapRef,
-<<<<<<< HEAD
-    pages: ArrayRef,
+    pages: Pages,
     block_observer_config: Option<Arc<BlockObserverConfig>>,
-=======
-    pages: Pages,
->>>>>>> a068bc1b
 }
 
 impl Space {
@@ -263,17 +255,14 @@
             let pages = metadata
                 .insert(&mut trx, "pages", ArrayPrelim::default())
                 .unwrap();
-<<<<<<< HEAD
-            Space::new(&mut trx, doc.clone(), pages, "workspace", space_id, None)
-=======
             Space::new(
                 &mut trx,
                 doc.clone(),
                 Pages::new(pages),
                 "workspace",
                 space_id,
+                None
             )
->>>>>>> a068bc1b
         };
         space.with_trx(|mut t| {
             let block = t.create("test", "text").unwrap();
@@ -326,17 +315,14 @@
             let pages = metadata
                 .insert(&mut trx, "pages", ArrayPrelim::default())
                 .unwrap();
-<<<<<<< HEAD
-            Space::new(&mut trx, doc.clone(), pages, "workspace", "space", None)
-=======
             Space::new(
                 &mut trx,
                 doc.clone(),
                 Pages::new(pages),
                 "workspace",
                 "space",
+                None
             )
->>>>>>> a068bc1b
         };
 
         space.with_trx(|t| {
@@ -381,11 +367,7 @@
         let pages = metadata
             .insert(&mut trx, "pages", ArrayPrelim::default())
             .unwrap();
-<<<<<<< HEAD
-        let space = Space::new(&mut trx, doc.clone(), pages, "space", "test", None);
-=======
-        let space = Space::new(&mut trx, doc.clone(), Pages::new(pages), "space", "test");
->>>>>>> a068bc1b
+        let space = Space::new(&mut trx, doc.clone(), Pages::new(pages), "space", "test", None);
         assert_eq!(space.client_id(), 123);
     }
 }