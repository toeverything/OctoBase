use std::{thread::sleep, time::Duration};

use crate::utils::JS_INT_RANGE;

use super::*;
use lib0::any::Any;
use yrs::{Map, ReadTxn, Transact, TransactionMut};

pub struct WorkspaceTransaction<'a> {
    pub ws: &'a Workspace,
    pub trx: TransactionMut<'a>,
}

const RESERVE_SPACE: [&str; 2] = [constants::space::META, constants::space::UPDATED];

impl WorkspaceTransaction<'_> {
    pub fn get_space<S: AsRef<str>>(&mut self, space_id: S) -> Space {
        let pages = self.ws.pages(&mut self.trx).unwrap();
<<<<<<< HEAD
        Space::new(&mut self.trx, self.ws.doc(), pages, self.ws.id(), space_id, self.ws.block_observer_config.clone())
=======
        Space::new(
            &mut self.trx,
            self.ws.doc(),
            Pages::new(pages),
            self.ws.id(),
            space_id,
        )
>>>>>>> a068bc1b
    }

    pub fn get_exists_space<S: AsRef<str>>(&self, space_id: S) -> Option<Space> {
        Space::from_exists(&self.trx, self.ws.doc(), self.ws.id(), space_id, self.ws.block_observer_config.clone())
    }

    /// The compatibility interface for keck/jni/swift, this api was outdated.
    pub fn get_blocks(&mut self) -> Space {
        self.get_space("blocks")
    }

    #[inline]
    pub fn spaces<R>(&self, cb: impl FnOnce(Box<dyn Iterator<Item = Space> + '_>) -> R) -> R {
        let keys = self.trx.store().root_keys();
        let iterator = keys.iter().filter_map(|key| {
            if key.starts_with("space:") && !RESERVE_SPACE.contains(&key.as_str()) {
                Space::from_exists(&self.trx, self.ws.doc(), self.ws.id(), &key[6..], self.ws.block_observer_config.clone())
            } else {
                None
            }
        });

        cb(Box::new(iterator))
    }

    pub fn set_metadata(&mut self, key: &str, value: impl Into<Any>) -> JwstResult<()> {
        info!("set metadata: {}", key);
        let key = key.to_string();
        match value.into() {
            Any::Bool(bool) => {
                self.ws.metadata.insert(&mut self.trx, key, bool)?;
            }
            Any::String(text) => {
                self.ws
                    .metadata
                    .insert(&mut self.trx, key, text.to_string())?;
            }
            Any::Number(number) => {
                self.ws.metadata.insert(&mut self.trx, key, number)?;
            }
            Any::BigInt(number) => {
                if JS_INT_RANGE.contains(&number) {
                    self.ws.metadata.insert(&mut self.trx, key, number as f64)?;
                } else {
                    self.ws.metadata.insert(&mut self.trx, key, number)?;
                }
            }
            Any::Null | Any::Undefined => {
                self.ws.metadata.remove(&mut self.trx, &key);
            }
            Any::Buffer(_) | Any::Array(_) | Any::Map(_) => {}
        }

        Ok(())
    }

    pub fn commit(&mut self) {
        self.trx.commit();
    }
}

impl Workspace {
    pub fn with_trx<T>(&self, f: impl FnOnce(WorkspaceTransaction) -> T) -> T {
        let doc = self.doc();
        let trx = WorkspaceTransaction {
            trx: doc.transact_mut(),
            ws: self,
        };

        f(trx)
    }

    pub fn try_with_trx<T>(&self, f: impl FnOnce(WorkspaceTransaction) -> T) -> Option<T> {
        match self.doc().try_transact_mut() {
            Ok(trx) => {
                let trx = WorkspaceTransaction { trx, ws: self };
                Some(f(trx))
            }
            Err(e) => {
                info!("try_with_trx error: {}", e);
                None
            }
        }
    }

    pub fn retry_with_trx<T>(
        &self,
        f: impl FnOnce(WorkspaceTransaction) -> T,
        mut retry: i32,
    ) -> JwstResult<T> {
        let trx = loop {
            match self.doc.try_transact_mut() {
                Ok(trx) => break trx,
                Err(e) => {
                    if retry > 0 {
                        retry -= 1;
                        sleep(Duration::from_micros(10));
                    } else {
                        info!("retry_with_trx error");
                        return Err(JwstError::DocTransaction(e.to_string()));
                    }
                }
            }
        };

        Ok(f(WorkspaceTransaction { trx, ws: self }))
    }
}<|MERGE_RESOLUTION|>--- conflicted
+++ resolved
@@ -16,17 +16,14 @@
 impl WorkspaceTransaction<'_> {
     pub fn get_space<S: AsRef<str>>(&mut self, space_id: S) -> Space {
         let pages = self.ws.pages(&mut self.trx).unwrap();
-<<<<<<< HEAD
-        Space::new(&mut self.trx, self.ws.doc(), pages, self.ws.id(), space_id, self.ws.block_observer_config.clone())
-=======
         Space::new(
             &mut self.trx,
             self.ws.doc(),
             Pages::new(pages),
             self.ws.id(),
             space_id,
+            self.ws.block_observer_config.clone(),
         )
->>>>>>> a068bc1b
     }
 
     pub fn get_exists_space<S: AsRef<str>>(&self, space_id: S) -> Option<Space> {
