use super::plugins::{setup_plugin, PluginMap};
use serde::{ser::SerializeMap, Serialize, Serializer};
use std::{collections::HashMap, sync::Arc};
<<<<<<< HEAD
use std::collections::HashSet;
use std::sync::Mutex;
use std::time::{Duration};
use anyhow::Context;
use tokio::runtime;
use tokio::runtime::Runtime;
use tokio::sync::{RwLock};
use tokio::time::sleep;
use tracing::{debug};
use y_sync::awareness::Awareness;
=======
use tokio::sync::RwLock;
use y_sync::awareness::{Awareness, Event, Subscription as AwarenessSubscription};
>>>>>>> a068bc1b
use yrs::{
    types::{map::MapEvent, ToJson},
    Doc, Map, MapRef, Subscription, Transact, TransactionMut, UpdateSubscription,
};

pub type MapSubscription = Subscription<Arc<dyn Fn(&TransactionMut, &MapEvent)>>;

pub struct Workspace {
    workspace_id: String,
    pub(super) awareness: Arc<RwLock<Awareness>>,
    pub(super) doc: Doc,
    // TODO: Unreasonable subscription mechanism, needs refactoring
    pub(super) sub: Arc<RwLock<HashMap<String, UpdateSubscription>>>,
    pub(super) awareness_sub: Arc<Option<AwarenessSubscription<Event>>>,
    pub(crate) updated: MapRef,
    pub(crate) metadata: MapRef,
    /// We store plugins so that their ownership is tied to [Workspace].
    /// This enables us to properly manage lifetimes of observers which will subscribe
    /// into events that the [Workspace] experiences, like block updates.
    ///
    /// Public just for the crate as we experiment with the plugins interface.
    /// See [super::plugins].
    pub(super) plugins: PluginMap,
    pub(crate) block_observer_config: Option<Arc<BlockObserverConfig>>,
}

pub struct BlockObserverConfig {
    pub(crate) callback: Arc<RwLock<Option<Box<dyn Fn(Vec<String>) -> () + Send +Sync>>>>,
    pub(crate) runtime: Arc<Runtime>,
    pub(crate) tx: std::sync::mpsc::Sender<String>,
    pub(crate) rx: Arc<Mutex<std::sync::mpsc::Receiver<String>>>,
    pub(crate) modified_block_ids: Arc<RwLock<HashSet<String>>>,
    pub(crate) handle: Arc<Mutex<Option<std::thread::JoinHandle<()>>>>,
}

unsafe impl Send for Workspace {}
unsafe impl Sync for Workspace {}

impl Workspace {
    pub fn new<S: AsRef<str>>(id: S) -> Self {
        let doc = Doc::new();
        Self::from_doc(doc, id)
    }

    pub fn set_callback(&self, cb: Box<dyn Fn(Vec<String>) + Send + Sync>) {
        if let Some(block_observer_config) = self.block_observer_config.clone() {
            let callback = block_observer_config.callback.clone();
            block_observer_config.runtime.spawn(async move {
                *callback.write().await = Some(cb);
            });

            let mut handle_guard = block_observer_config.handle.lock().unwrap();
            if let None = *handle_guard {
                let runtime = block_observer_config.runtime.clone();
                let modified_block_ids = block_observer_config.modified_block_ids.clone();
                let rx = block_observer_config.rx.clone();
                let callback = block_observer_config.callback.clone();
                *handle_guard = Some({
                    std::thread::spawn(move || {
                        let rx = rx.lock().unwrap();
                        let rt = runtime.clone();
                        while let Ok(block_id) = rx.recv() {
                            debug!("received block change from {}", block_id);
                            let modified_block_ids = modified_block_ids.clone();
                            let callback = callback.clone();
                            rt.spawn(async move {
                                if let Some(callback) = callback.read().await.as_ref() {
                                    let mut guard = modified_block_ids.write().await;
                                    guard.insert(block_id);
                                    drop(guard);
                                    // merge changed blocks in between 200 ms
                                    sleep(Duration::from_millis(200)).await;
                                    let mut guard = modified_block_ids.write().await;
                                    if !guard.is_empty() {
                                        let block_ids = guard.iter().map(|item| item.to_owned()).collect::<Vec<String>>();
                                        debug!("invoking callback with block ids: {:?}", block_ids);
                                        callback(block_ids);
                                        guard.clear();
                                    }
                                }
                            });
                        }
                    })
                })
            }
        }
    }

    pub fn from_doc<S: AsRef<str>>(doc: Doc, workspace_id: S) -> Workspace {
        let updated = doc.get_or_insert_map("space:updated");
        let metadata = doc.get_or_insert_map("space:meta");

        setup_plugin(Self {
            workspace_id: workspace_id.as_ref().to_string(),
            awareness: Arc::new(RwLock::new(Awareness::new(doc.clone()))),
            doc,
            sub: Arc::default(),
            awareness_sub: Arc::default(),
            updated,
            metadata,
            plugins: Default::default(),
            block_observer_config: generate_block_observer_config(),
        })
    }

    fn from_raw<S: AsRef<str>>(
        workspace_id: S,
        awareness: Arc<RwLock<Awareness>>,
        doc: Doc,
        sub: Arc<RwLock<HashMap<String, UpdateSubscription>>>,
        awareness_sub: Arc<Option<AwarenessSubscription<Event>>>,
        updated: MapRef,
        metadata: MapRef,
        plugins: PluginMap,
    ) -> Workspace {
        Self {
            workspace_id: workspace_id.as_ref().to_string(),
            awareness,
            doc,
            sub,
            awareness_sub,
            updated,
            metadata,
            plugins,
            block_observer_config: generate_block_observer_config(),
        }
    }

    pub fn is_empty(&self) -> bool {
        let doc = self.doc();
        let trx = doc.transact();
        self.updated.len(&trx) == 0
    }

    pub fn id(&self) -> String {
        self.workspace_id.clone()
    }

    pub fn client_id(&self) -> u64 {
        self.doc.client_id()
    }

    pub fn doc(&self) -> Doc {
        self.doc.clone()
    }
}

fn generate_block_observer_config() -> Option<Arc<BlockObserverConfig>> {
    let runtime = Arc::new(runtime::Builder::new_multi_thread()
        .worker_threads(2)
        .enable_time()
        .build()
        .context("Failed to create runtime")
        .unwrap());
    let (tx, rx) = std::sync::mpsc::channel::<String>();
    let modified_block_ids = Arc::new(RwLock::new(HashSet::new()));
    let callback = Arc::new(RwLock::new(None));
    let block_observer_config = Some(Arc::new(BlockObserverConfig {
        callback: callback.clone(),
        runtime: runtime.clone(),
        tx,
        rx: Arc::new(Mutex::new(rx)),
        modified_block_ids,
        handle: Arc::new(Mutex::new(None)),
    }));

    block_observer_config
}

impl Serialize for Workspace {
    fn serialize<S>(&self, serializer: S) -> Result<S::Ok, S::Error>
    where
        S: Serializer,
    {
        let mut map = serializer.serialize_map(None)?;

        for space in self.with_trx(|t| t.spaces(|spaces| spaces.collect::<Vec<_>>())) {
            map.serialize_entry(&format!("space:{}", space.space_id()), &space)?;
        }

        let trx = self.doc.transact();
        map.serialize_entry("space:meta", &self.metadata.to_json(&trx))?;
        map.serialize_entry("space:updated", &self.updated.to_json(&trx))?;

        map.end()
    }
}

impl Clone for Workspace {
    fn clone(&self) -> Self {
        Self::from_raw(
            &self.workspace_id,
            self.awareness.clone(),
            self.doc.clone(),
            self.sub.clone(),
            self.awareness_sub.clone(),
            self.updated.clone(),
            self.metadata.clone(),
            self.plugins.clone(),
        )
    }
}

#[cfg(test)]
mod test {
    use std::thread::sleep;
    use super::{super::super::Block, *};
    use tracing::info;
    use yrs::{updates::decoder::Decode, Doc, Map, ReadTxn, StateVector, Update};

    #[test]
    fn doc_load_test() {
        let workspace = Workspace::new("test");
        workspace.with_trx(|mut t| {
            let space = t.get_space("test");

            let block = space.create(&mut t.trx, "test", "text").unwrap();

            block.set(&mut t.trx, "test", "test").unwrap();
        });

        let doc = workspace.doc();

        let new_doc = {
            let update = doc
                .transact()
                .encode_state_as_update_v1(&StateVector::default());
            let doc = Doc::default();
            {
                let mut trx = doc.transact_mut();
                match update.and_then(|update| Update::decode_v1(&update)) {
                    Ok(update) => trx.apply_update(update),
                    Err(err) => info!("failed to decode update: {:?}", err),
                }
                trx.commit();
            }
            doc
        };

        assert_json_diff::assert_json_eq!(
            doc.get_or_insert_map("space:meta").to_json(&doc.transact()),
            new_doc
                .get_or_insert_map("space:meta")
                .to_json(&doc.transact())
        );

        assert_json_diff::assert_json_eq!(
            doc.get_or_insert_map("space:updated")
                .to_json(&doc.transact()),
            new_doc
                .get_or_insert_map("space:updated")
                .to_json(&doc.transact())
        );
    }

    #[test]
    fn block_observe_callback() {
        let workspace = Workspace::new("test");
        workspace.set_callback(Box::new(|block_ids| assert_eq!(block_ids, vec!["block1".to_string(), "block2".to_string()])));

        let (block1, block2) = workspace.with_trx(|mut t| {
            let space = t.get_space("test");
            let block1 = space.create(&mut t.trx, "block1", "text").unwrap();
            let block2 = space.create(&mut t.trx, "block2", "text").unwrap();
            (block1, block2)
        });

        workspace.with_trx(|mut trx| {
            block1.set(&mut trx.trx, "key1", "value1").unwrap();
            block1.set(&mut trx.trx, "key2", "value2").unwrap();
            block2.set(&mut trx.trx, "key1", "value1").unwrap();
            block2.set(&mut trx.trx, "key2", "value2").unwrap();
        });
        sleep(Duration::from_millis(300));
    }

    #[test]
    fn workspace() {
        let workspace = Workspace::new("test");

        workspace.with_trx(|t| {
            assert_eq!(workspace.id(), "test");
            assert_eq!(workspace.updated.len(&t.trx), 0);
        });

        workspace.with_trx(|mut t| {
            let space = t.get_space("test");

            let block = space.create(&mut t.trx, "block", "text").unwrap();

            assert_eq!(space.blocks.len(&t.trx), 1);
            assert_eq!(workspace.updated.len(&t.trx), 1);
            assert_eq!(block.block_id(), "block");
            assert_eq!(block.flavour(&t.trx), "text");

            assert_eq!(
                space.get(&t.trx, "block").map(|b| b.block_id()),
                Some("block".to_owned())
            );

            assert!(space.exists(&t.trx, "block"));

            assert!(space.remove(&mut t.trx, "block"));

            assert_eq!(space.blocks.len(&t.trx), 0);
            assert_eq!(workspace.updated.len(&t.trx), 0);
            assert_eq!(space.get(&t.trx, "block"), None);
            assert!(!space.exists(&t.trx, "block"));
        });

        workspace.with_trx(|mut t| {
            let space = t.get_space("test");

            Block::new(&mut t.trx, &space, "test", "test", 1).unwrap();
            let vec = space.get_blocks_by_flavour(&t.trx, "test");
            assert_eq!(vec.len(), 1);
        });

        let doc = Doc::with_client_id(123);
        let workspace = Workspace::from_doc(doc, "test");
        assert_eq!(workspace.client_id(), 123);
    }

    #[test]
    fn workspace_struct() {
        use assert_json_diff::assert_json_include;

        let workspace = Workspace::new("workspace");

        workspace.with_trx(|mut t| {
            let space = t.get_space("space1");
            space.create(&mut t.trx, "block1", "text").unwrap();

            let space = t.get_space("space2");
            space.create(&mut t.trx, "block2", "text").unwrap();
        });

        assert_json_include!(
            actual: serde_json::to_value(&workspace).unwrap(),
            expected: serde_json::json!({
                "space:space1": {
                    "block1": {
                        "sys:children": [],
                        "sys:flavour": "text",
                    }
                },
                "space:space2": {
                    "block2": {
                        "sys:children": [],
                        "sys:flavour": "text",
                    }
                },
                "space:updated": {
                    "block1": [[]],
                    "block2": [[]],
                },
                "space:meta": {}
            })
        );
    }

    #[test]
    fn scan_doc() {
        let doc = Doc::new();
        let map = doc.get_or_insert_map("test");
        map.insert(&mut doc.transact_mut(), "test", "aaa").unwrap();

        let data = doc
            .transact()
            .encode_state_as_update_v1(&StateVector::default())
            .unwrap();

        let doc = Doc::new();
        doc.transact_mut()
            .apply_update(Update::decode_v1(&data).unwrap());

        assert_eq!(doc.transact().store().root_keys(), vec!["test"]);
    }

    #[test]
    fn test_same_id_type_merge() {
        let update = {
            let doc = Doc::new();
            let ws = Workspace::from_doc(doc, "test");
            ws.with_trx(|mut t| {
                let space = t.get_space("space");
                let _block = space.create(&mut t.trx, "test", "test1").unwrap();
            });

            ws.doc()
                .transact()
                .encode_state_as_update_v1(&StateVector::default())
                .unwrap()
        };
        let update1 = {
            let doc = Doc::new();
            doc.transact_mut()
                .apply_update(Update::decode_v1(&update).unwrap());
            let ws = Workspace::from_doc(doc, "test");
            ws.with_trx(|mut t| {
                let space = t.get_space("space");
                let new_block = space.create(&mut t.trx, "test1", "test1").unwrap();
                let block = space.get(&mut t.trx, "test").unwrap();
                block.insert_children_at(&mut t.trx, &new_block, 0).unwrap();
            });

            ws.doc()
                .transact()
                .encode_state_as_update_v1(&StateVector::default())
                .unwrap()
        };
        let update2 = {
            let doc = Doc::new();
            doc.transact_mut()
                .apply_update(Update::decode_v1(&update).unwrap());
            let ws = Workspace::from_doc(doc, "test");
            ws.with_trx(|mut t| {
                let space = t.get_space("space");
                let new_block = space.create(&mut t.trx, "test2", "test2").unwrap();
                let block = space.get(&mut t.trx, "test").unwrap();
                block.insert_children_at(&mut t.trx, &new_block, 0).unwrap();
            });

            ws.doc()
                .transact()
                .encode_state_as_update_v1(&StateVector::default())
                .unwrap()
        };

        // let merged_update = yrs::merge_updates_v1(&[&update1, &update2]).unwrap();

        let doc = Doc::new();
        doc.transact_mut()
            .apply_update(Update::decode_v1(&update1).unwrap());
        doc.transact_mut()
            .apply_update(Update::decode_v1(&update2).unwrap());

        let ws = Workspace::from_doc(doc, "test");
        let block = ws.with_trx(|mut t| {
            let space = t.get_space("space");
            space.get(&t.trx, "test").unwrap()
        });
        println!("{:?}", serde_json::to_string_pretty(&block).unwrap());

        ws.with_trx(|mut t| {
            let space = t.get_space("space");
            let block = space.get(&t.trx, "test").unwrap();
            assert_eq!(
                block.children(&t.trx),
                vec!["test2".to_owned(), "test1".to_owned()]
            );
            // assert_eq!(block.get(&t.trx, "test1").unwrap().to_string(), "test1");
            // assert_eq!(block.get(&t.trx, "test2").unwrap().to_string(), "test2");
        });
    }
}<|MERGE_RESOLUTION|>--- conflicted
+++ resolved
@@ -1,21 +1,16 @@
 use super::plugins::{setup_plugin, PluginMap};
 use serde::{ser::SerializeMap, Serialize, Serializer};
 use std::{collections::HashMap, sync::Arc};
-<<<<<<< HEAD
+use tokio::sync::RwLock;
+use y_sync::awareness::{Awareness, Event, Subscription as AwarenessSubscription};
 use std::collections::HashSet;
 use std::sync::Mutex;
 use std::time::{Duration};
 use anyhow::Context;
 use tokio::runtime;
 use tokio::runtime::Runtime;
-use tokio::sync::{RwLock};
 use tokio::time::sleep;
 use tracing::{debug};
-use y_sync::awareness::Awareness;
-=======
-use tokio::sync::RwLock;
-use y_sync::awareness::{Awareness, Event, Subscription as AwarenessSubscription};
->>>>>>> a068bc1b
 use yrs::{
     types::{map::MapEvent, ToJson},
     Doc, Map, MapRef, Subscription, Transact, TransactionMut, UpdateSubscription,
@@ -113,7 +108,6 @@
             awareness: Arc::new(RwLock::new(Awareness::new(doc.clone()))),
             doc,
             sub: Arc::default(),
-            awareness_sub: Arc::default(),
             updated,
             metadata,
             plugins: Default::default(),
