<<<<<<< HEAD
# FROM ghcr.io/toeverything/affine-self-hosted:latest as frontend

FROM node:16-alpine as frontend
WORKDIR /app
RUN apk add git libc6-compat && npm i -g pnpm@7
COPY . .
RUN pnpm i --frozen-lockfile --store=node_modules/.pnpm-store --filter @toeverything/jwt* --filter @toeverything/playground && \
    pnpm build:playground

FROM messense/rust-musl-cross:x86_64-musl AS builder-amd64
ENV CARGO_TERM_COLOR="always"
COPY . .
# COPY --from=frontend /app/dist ./dist
COPY --from=frontend /app/apps/jwt/dist ./dist
RUN cargo build --profile fast-release --package keck && \
    mv /home/rust/src/target/x86_64-unknown-linux-musl/fast-release/keck /tmp/jwst-amd64

FROM alpine:latest as relocate
WORKDIR /app
COPY --from=builder-amd64 /tmp/jwst-amd64 ./jwst

=======
>>>>>>> e5fd7ddc
FROM alpine:latest as jwst
WORKDIR /app
COPY target/x86_64-unknown-linux-musl/fast-release/keck ./jwst
ENTRYPOINT /app/jwst<|MERGE_RESOLUTION|>--- conflicted
+++ resolved
@@ -1,27 +1,3 @@
-<<<<<<< HEAD
-# FROM ghcr.io/toeverything/affine-self-hosted:latest as frontend
-
-FROM node:16-alpine as frontend
-WORKDIR /app
-RUN apk add git libc6-compat && npm i -g pnpm@7
-COPY . .
-RUN pnpm i --frozen-lockfile --store=node_modules/.pnpm-store --filter @toeverything/jwt* --filter @toeverything/playground && \
-    pnpm build:playground
-
-FROM messense/rust-musl-cross:x86_64-musl AS builder-amd64
-ENV CARGO_TERM_COLOR="always"
-COPY . .
-# COPY --from=frontend /app/dist ./dist
-COPY --from=frontend /app/apps/jwt/dist ./dist
-RUN cargo build --profile fast-release --package keck && \
-    mv /home/rust/src/target/x86_64-unknown-linux-musl/fast-release/keck /tmp/jwst-amd64
-
-FROM alpine:latest as relocate
-WORKDIR /app
-COPY --from=builder-amd64 /tmp/jwst-amd64 ./jwst
-
-=======
->>>>>>> e5fd7ddc
 FROM alpine:latest as jwst
 WORKDIR /app
 COPY target/x86_64-unknown-linux-musl/fast-release/keck ./jwst
